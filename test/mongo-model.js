--- conflicted
+++ resolved
@@ -222,11 +222,7 @@
 		expect(() => model5.getKeys()).to.throw(Error);
 	});
 
-<<<<<<< HEAD
 	it('should create indexes by default', function() {
-=======
-	it('should create indexes', function() {
->>>>>>> c2e2b01b
 		let model = createModel('Testings', {
 			foo: { type: String, unique: true },
 			bar: { type: 'geopoint', index: true }
@@ -241,7 +237,6 @@
 			});
 	});
 
-<<<<<<< HEAD
 	it('should not create indices on initialization if options.autoCreateIndex is set to false', function() {
 		return testScaffold.close()
 			.then(() => testScaffold.connect({ autoCreateIndex: false }) )
@@ -261,7 +256,7 @@
 			});
 	});
 
-	it('should create indices when calling ensureIndices', function() {
+	it('should create indices when calling ensureIndexes', function() {
 		return testScaffold.close()
 			.then(() => testScaffold.connect({ autoCreateIndex: false }))
 			.then(() => {
@@ -275,7 +270,7 @@
 
 				return model.collectionPromise
 					.then(collection => {
-						return model.ensureIndices(collection);
+						return model.ensureIndexes(collection);
 					})
 					.then(() => {
 						expect(model.indexes).to.have.length(2);
@@ -308,9 +303,6 @@
 	});
 
 	it('should not fail if indices already exist', function() {
-=======
-	it('should not fail if indexes already exist', function() {
->>>>>>> c2e2b01b
 		function makeModel() {
 			return createModel('Testings', {
 				foo: { type: String, unique: true },
