// Copyright 2016 Zipscene, LLC
// Licensed under the Apache License, Version 2.0
// http://www.apache.org/licenses/LICENSE-2.0

const _ = require('lodash');
const chai = require('chai');
const XError = require('xerror');
const { expect } = chai;
const { MongoDocument, createModel } = require('../lib');
const testScaffold = require('./lib/mongo-scaffold');
const { map } = require('common-schema');
const { createQuery, createUpdate } = require('common-query');

chai.use(require('chai-as-promised'));

const keySort = (a, b) => {
	for (let key in a.key) {
		if (''+a.key[key] > ''+b.key[key] || typeof b.key[key] === 'undefined') return 1;
		if (''+a.key[key] < ''+b.key[key]) return -1;
	}
	return 0;
};

describe('MongoModel', function() {
	beforeEach(testScaffold.resetAndConnect);

	it('#getName', function() {
		let model = createModel('FooBar', { foo: String });
		return model.collectionPromise
			.then(() => {
				expect(model.getName()).to.equal('FooBar');
			});
	});

	it('#getCollectionName', function() {
		let model = createModel('FooBar', { foo: String });
		return model.collectionPromise
			.then(() => {
				expect(model.getCollectionName()).to.equal('fooBar');
			});
	});

	it('should create the collection when it doesnt exist', function() {
		let model = createModel('Testings', { foo: String });
		return model.collectionPromise;
	});

	it('should not fail if the collection already exists', function() {
		let model1 = createModel('Testings', { foo: String });
		return model1.collectionPromise
			.then(() => {
				let model2 = createModel('Testings', { foo: String });
				return model2.collectionPromise;
			});
	});

	it('should recognize the appropriate indexes', function() {
		let model = createModel('Testings', {
			foo: { type: String, index: true },
			bar: { type: Number, unique: true },
			baz: {
				buz: [ { type: 'geopoint', index: true } ],
				bip: { type: 'geojson', index: '2dsphere' },
				zap: { type: String, index: true, sparse: true },
				zip: { type: Number, index: -1 }
			}
		}, {
			initialize: false
		});
		model.index({ foo: 1, bar: -1, 'baz.buz': '2dsphere' }, { unique: true, sparse: true });
		expect(model.getIndexes()).to.deep.equal([
			{ spec: { foo: 1 }, options: {} },
			{ spec: { bar: 1 }, options: { unique: true } },
			{ spec: { 'baz.buz': '2dsphere' }, options: {} },
			{ spec: { 'baz.bip': '2dsphere' }, options: {} },
			{ spec: { 'baz.zap': 1 }, options: { sparse: true } },
			{ spec: { 'baz.zip': -1 }, options: {} },
			{ spec: { foo: 1, bar: -1, 'baz.buz': '2dsphere' }, options: { unique: true, sparse: true } }
		]);
	});

	it('should convert nested geopoint indexes to 2dsphere', function() {
		let model = createModel('Testings', {
			foo: { type: 'geopoint', index: true },
			bar: [ { type: 'geopoint', index: true } ],
			baz: {
				barn: { type: 'geopoint', index: true },
				bark: [ { type: 'geopoint', index: true } ]
			}
		}, { initialize: false });

		expect(model.getIndexes()).to.deep.equal([
			{ spec: { foo: '2dsphere' }, options: {} },
			{ spec: { bar: '2dsphere' }, options: {} },
			{ spec: { 'baz.barn': '2dsphere' }, options: {} },
			{ spec: { 'baz.bark': '2dsphere' }, options: {} }
		]);
	});

	it('should support compound indexes', function() {
		let model = createModel('Testings', {
			foo: { type: String, index: { foo: 1, bar: 1 } },
			bar: { type: Number, index: { bar: 1, foo: -1 } },
			baz: {
				zap: { type: String, index: { zap: 1, zip: 1 }, sparse: true },
				zip: { type: Number, index: { zip: 1, zap: -1 } }
			}
		}, {
			initialize: false
		});
		expect(model.getIndexes()).to.deep.equal([
			{ spec: { foo: 1, bar: 1 }, options: {} },
			{ spec: { foo: -1, bar: 1 }, options: {} },
			{ spec: { 'baz.zap': 1, 'baz.zip': 1 }, options: { sparse: true } },
			{ spec: { 'baz.zip': 1, 'baz.zap': -1 }, options: {} }
		]);
	});

	it('should remove redundant indexes', function() {
		let model = createModel('Testings', {
			foo: String,
			bar: Number,
			baz: Boolean,
			quux: String
		}, {
			initialize: false
		});
		model.index({ foo: 1 });
		model.index({ bar: 1 });
		model.index({ foo: 1, bar: 1 });
		model.index({ foo: 1, bar: 1, baz: 1 }, { someOption: true });
		model.index({ foo: 1, bar: 1, baz: 1, quux: 1 }, { someOption: true });
		model.index({ foo: 1, bar: 1, baz: 1, quux: -1 }, { someOption: true });
		// indexes are deduplicated on initCollection
		let indexes =  model._removeRedundantIndexes();
		expect(indexes).to.deep.equal([
			{ spec: { bar: 1 }, options: {} },
			{ spec: { foo: 1, bar: 1 }, options: {} },
			{ spec: { foo: 1, bar: 1, baz: 1, quux: 1 }, options: { someOption: true } },
			{ spec: { foo: 1, bar: 1, baz: 1, quux: -1 }, options: { someOption: true } }
		]);
	});

	it('should throw an error on incorrectly-ordered indexes', function() {
		let fn1 = () => {
			createModel('A', {
				foo: { type: String, index: { foo: 1, bar: 1 } },
				bar: String
			}, { initialize: false });
		};

		let fn2 = () => {
			createModel('B', {
				foo: { type: String, index: { bar: 1, foo: 1 } },
				bar: String
			}, { initialize: false });
		};

		let fn3 = () => {
			createModel('C', {
				baz: {
					foo: { type: String, index: { foo: 1, bar: 1 } },
					bar: String
				}
			}, { initialize: false });
		};

		let fn4 = () => {
			createModel('D', {
				baz: {
					foo: { type: String, index: { bar: 1, foo: 1 } },
					bar: String
				}
			}, { initialize: false });
		};

		expect(fn1).to.not.throw(XError);
		expect(fn2).to.throw(XError);
		expect(fn3).to.not.throw(XError);
		expect(fn4).to.throw(XError);
	});

	it('should retrieve keys', function() {
		let model = createModel('Testings', {
			foo: String
		}, {
			keys: [ 'foo' ],
			initialize: false
		});

		let keys = model.getKeys();
		expect(keys.length).to.equal(1);
		expect(keys[0]).to.equal('foo');

		let model2 = createModel('Testings', {
			foo: { type: String, key: true },
			bar: {
				baz: { type: Number, key: true }
			}
		}, { initialize: false });

		let keys2 = model2.getKeys();
		expect(keys2.length).to.equal(2);
		expect(keys2[0]).to.equal('foo');
		expect(keys2[1]).to.equal('bar.baz');

		let model3 = createModel('Testings', {
			foo: String,
			bar: Number,
			baz: {
				oof: Boolean,
				rab: Date
			},
			buz: { type: 'geojson' }
		}, { initialize: false });
		model3.index({ foo: 1 });
		model3.index({ foo: 1, bar: -1 });
		model3.index({ foo: 1, bar: -1, 'baz.oof': 1 });
		model3.index({ foo: 1, bar: -1, 'baz': 1, buz: '2dsphere' });

		let keys3 = model3.getKeys();
		expect(keys3.length).to.equal(3);
		expect(keys3[0]).to.equal('baz.oof');
		expect(keys3[1]).to.equal('bar');
		expect(keys3[2]).to.equal('foo');

		let model4 = createModel('Testings', {
			foo: { type: String, index: true },
			bar: { type: Number, unique: true },
			baz: {
				buz: [ { type: 'geopoint', index: true } ],
				bip: { type: 'geojson', index: '2dsphere' },
				zap: { type: String, index: true, sparse: true },
				zip: { type: Number, index: -1 }
			},
			bork: {
				fork: { type: String, index: true, sparse: true },
				dork: { type: Number, index: -1 }
			}
		}, { initialize: false });

		let keys4 = model4.getKeys();
		expect(keys4.length).to.equal(1);
		expect(keys4[0]).to.equal('foo');

		let model5 = createModel('Testings', {
			foo: String,
			bar: {
				baz: { type: 'geojson', index: '2dsphere' }
			}
		}, { initialize: false });

		expect(() => model5.getKeys()).to.throw(Error);
	});

	it('should create indexes by default', function() {
		let model = createModel('Testings', {
			foo: { type: String, unique: true },
			bar: { type: 'geopoint', index: true }
		}, {
			autoIndexId: false
		});

		return model.collectionPromise
			.then((collection) => collection.indexes())
			.then((indexes) => {
				expect(indexes.length).to.equal(2);
			});
	});

	it('should not create indices on initialization if options.autoCreateIndex is set to false', function() {
		return testScaffold.close()
			.then(() => testScaffold.connect({ autoCreateIndex: false }) )
			.then(() => {
				let model = createModel('Testings', {
					foo: { type: String, unique: true },
					bar: { type: 'geopoint', index: true }
				}, {
					autoIndexId: false
				});

				return model.collectionPromise
					.then((collection) => collection.indexes())
					.then((indexes) => {
						expect(indexes.length).to.equal(0);
					});
			});
	});

	it('should create indices when calling ensureIndexes', function() {
		return testScaffold.close()
			.then(() => testScaffold.connect({ autoCreateIndex: false }))
			.then(() => {
				let model = createModel('Testings', {
					foo: { type: String, unique: true },
					bar: { type: 'geopoint', index: true }
				}, {
					autoIndexId: false,
					autoCreateIndex: false
				});

				return model.ensureIndexes()
					.then(() => {
						expect(model.indexes).to.have.length(2);
					});
			});
	});

	/* Helper function for the following tests.
	 * Asserts that the indexes on a MongoModel's collection match those specified in its schema.
	 * Only specs are checked for each index, not options. */
	function checkIndexes(model) {
		function hashByKeys(obj) {
			return Object.keys(obj).sort().join('.');
		}

		function compareByKeys(a, b) {
			return hashByKeys(a) > hashByKeys(b);
		}

		return model.collectionPromise
			.then((collection) => collection.indexes())
			.then((collectionIndexes) => {
				// Ensure indexes property is up to date.
				expect(model.indexes).to.deep.equal(collectionIndexes);

				// Specs must be sorted, otherwise the order may differ.
				let collectionSpecs = _.pluck(model.indexes, 'key').sort(compareByKeys);
				let schemaSpecs = _.pluck(model.getIndexes(), 'spec').sort(compareByKeys);

				// Ensure specs in indexes property match specs in schema.
				expect(collectionSpecs).to.deep.equal(schemaSpecs);
			});
	}

	it('should remove indexes that are not in the schema when calling removeIndexes', function() {
		return testScaffold.close()
			.then(() => testScaffold.connect({ autoCreateIndex: false }))
			.then(() => {
				let model1 = createModel('Testings', {
					foo: { type: String, unique: true },
					bar: { type: 'geopoint', index: true },
					baz: { type: String, index: true }
				}, {
					autoIndexId: false
				});

				let model2 = createModel('Testings', {
					foo: { type: String, unique: true },
					bar: { type: 'geopoint', index: true }
				}, {
					autoIndexId: false
				});

				return model1.ensureIndexes()
					.then(() => checkIndexes(model1))
					.then(() => model2.removeIndexes())
					.then(() => checkIndexes(model2));
			});
	});

	it('should be sensitive to order of spec keys when calling removeIndexes', function() {
		return testScaffold.close()
			.then(() => testScaffold.connect({ autoCreateIndex: true }))
			.then(() => {
				let model = createModel('Testings', {
					foo: { type: String, unique: true },
					bar: { type: 'geopoint', index: true }
				}, {
					autoIndexId: false
				});

				model.index({ foo: 1, bar: 1 });

				return checkIndexes(model)
					.then(() => model.collectionPromise)
					.then((collection) => collection.createIndex({ bar: 1, foo: 1 }))
					.then(() => model.removeIndexes())
					.then(() => checkIndexes(model));
			});
	});

	it('should synchronize indexes with schema when calling synchronizeIndexes', function() {
		return testScaffold.close()
			.then(() => testScaffold.connect({ autoCreateIndex: false }))
			.then(() => {
				let model1 = createModel('Testings', {
					foo: { type: String, unique: true }
				}, {
					autoIndexId: false
				});

				let model2 = createModel('Testings', {
					bar: { type: 'geopoint', index: true },
					baz: { type: String, index: true }
				}, {
					autoIndexId: false
				});

				return model1.ensureIndexes()
					.then(() => checkIndexes(model1))
					.then(() => model2.synchronizeIndexes())
					.then(() => checkIndexes(model2));
			});
	});

	it('should create indices in background', function() {
		return testScaffold.close()
			.then(() => testScaffold.connect({
				autoCreateIndex: true,
				backgroundIndex: true
			}))
			.then(() => {
				let model = createModel('Testings', {
					foo: { type: String, unique: true },
					bar: { type: 'geopoint', index: true }
				}, {
					autoIndexId: false,
					backgroundIndex: true
				});

				model.index({ foo: 1, bar: 1 });

				return model.collectionPromise
					.then(() => {
						expect(model.indexes).to.have.length(3);
						for (let index of model.indexes) {
							expect(index).to.have.property('background', true);
						}
					});
			});
	});

	it('should not fail if indices already exist', function() {
		function makeModel() {
			return createModel('Testings', {
				foo: { type: String, unique: true },
				bar: { type: 'geopoint', index: true }
			}, {
				autoIndexId: false
			});
		}

		let model1 = makeModel();
		let model2 = makeModel();

		return model1.collectionPromise
			.then(() => model2.collectionPromise)
			.then((collection) => collection.indexes())
			.then((indexes) => {
				expect(indexes.length).to.equal(2);
			});
	});

	it('should flag existing documents with `isExisting`', function() {
		let model = createModel('Testings', { foo: Number });

		return model.insert({ foo: '123' })
			.then((document) => {
				expect(document.options.isExisting).to.be.true;
				expect(document.getInternalId()).to.exist;
			});
	});

	it('should insert documents into the collection', function() {
		let model = createModel('Testings', { foo: Number });

		return model.insert({ foo: '123' })
			.then((document) => {
				expect(document.data.foo).to.equal(123);
				expect(document.getInternalId()).to.exist;
			});
	});

	it('should insert multiple documents into the collection', function() {
		let model = createModel('Testings', { foo: Number });

		return model.insertMulti([ { foo: '123' }, { foo: '234' } ])
			.then((results) => {
				expect(Array.isArray(results)).to.be.true;
				expect(results[0].data.foo).to.equal(123);
				expect(results[0].getInternalId()).to.exist;
				expect(results[1].data.foo).to.equal(234);
				expect(results[1].getInternalId()).to.exist;
			});
	});

	it('MongoModel#update should update documents', function() {
		let model = createModel('Testings', { foo: String });

		return model.insert({ foo: 'bar' })
			.then(() => model.update({ foo: 'bar' }, { foo: 'baz' }))
			.then((numUpdated) => {
				expect(numUpdated).to.equal(1);
			})
			.then(() => model.find({ foo: 'baz' }))
			.then((documents) => {
				expect(documents.length).to.equal(1);
				expect(documents[0].data.foo).to.equal('baz');
			});
	});

	it('MongoModel#update should update map docuemnts using a stream', function() {
		let model = createModel('Testings', { foo: map({}, String) });

		return model.insert({ foo: { lol: 'bar' } })
			.then(() => model.update({ foo: { lol: 'bar' } }, { foo: { lol: 'baz' } }))
			.then((numUpdated) => {
				expect(numUpdated).to.equal(1);
			})
			.then(() => model.find({ foo: { lol: 'baz' } }))
			.then((documents) => {
				expect(documents.length).to.equal(1);
				expect(documents[0].data.foo.lol).to.equal('baz');
			});
	});

	it('MongoModel#update should serialize mixed when doing full replacement', function() {
		let model = createModel('Testings', {
			foo: {
				type: 'mixed',
				serializeMixed: true
			},
			bar: Number
		});
		let update = createUpdate({ foo: { $lol: 'baz' }, bar: 1 }, { allowFullReplace: true });

		return model.insert({ foo: { $lol: 'bar' }, bar: 1 })
			.then(() => model.update({ bar: 1 }, update))
			.then((numUpdated) => {
				expect(numUpdated).to.equal(1);
			})
			.then(() => model.find({ bar: 1 }))
			.then((documents) => {
				expect(documents.length).to.equal(1);
				expect(documents[0].data.foo.$lol).to.equal('baz');
			});
	});

	it('MongoModel#update should serialize mixed when updating only the field', function() {
		let model = createModel('Testings', {
			foo: {
				type: 'mixed',
				serializeMixed: true
			},
			bar: Number
		});

		return model.insert({ foo: { $lol: 'bar' }, bar: 1 })
			.then(() => model.update({ bar: 1 }, { $set: { foo: { $lol: 'baz' } } }))
			.then((numUpdated) => {
				expect(numUpdated).to.equal(1);
			})
			.then(() => model.find({ bar: 1 }))
			.then((documents) => {
				expect(documents.length).to.equal(1);
				expect(documents[0].data.foo.$lol).to.equal('baz');
			});
	});

	it('MongoModel#upsert should create a document if none match the query', function() {
		let model = createModel('Testings', { foo: String });

		return model.upsert({ foo: 'bar' }, { foo: 'baz' })
			.then((doc) => {
				expect(doc.data.foo).to.equal('baz');
			})
			.then(() => model.find({ foo: 'baz' }))
			.then((documents) => {
				expect(documents).to.have.length(1);
				expect(documents[0].data.foo).to.equal('baz');
			});
	});

	it('MongoModel#upsert should update documents if some are found', function() {
		let model = createModel('Testings', { foo: String });

		return model.insert({ foo: 'bar' })
			.then(() => model.upsert({ foo: 'bar' }, { foo: 'baz' }))
			.then(() => model.find({ foo: 'baz' }))
			.then((documents) => {
				expect(documents.length).to.equal(1);
				expect(documents[0].data.foo).to.equal('baz');
			});
	});

	it('should return documents from MongoModel#find', function() {
		let model = createModel('Testings', { foo: Number });

		return model.insertMulti([ { foo: 1 }, { foo: 2 } ])
			.then(() => model.find({ foo: 2 }))
			.then((documents) => {
				expect(documents.length).to.equal(1);
				expect(documents[0].data.foo).to.equal(2);
				expect(documents[0]).to.be.an.instanceof(MongoDocument);
			});
	});

	it('should return sorted by distance documents from MongoModel#find when using a $near query', function() {
		let model = createModel('Testings', { point: { type: 'geopoint', index: true } });
		let records = [];
		let coordinates = [ 84, 39 ];
		records.push({ point: coordinates });
		for (let r = 0; r < 4; r++) {
			let xPoint = parseInt(Math.random()*100);
			let yPoint = Math.random();
			if (yPoint >= 0.9) {
				yPoint = yPoint*10;
			} else {
				yPoint = yPoint*100;
			}
			yPoint = parseInt(yPoint);
			records.push({ point: [ xPoint, yPoint ] });
		}
		let query = { point: { $near: { $geometry: { type: 'Point', coordinates } } } };

		return model.collectionPromise
			.then(() => model.insertMulti(records) )
			.then(() => model.find(query))
			.then((documents) => {
				expect(documents.length).to.equal(5);
				let commonQuery = createQuery(query);
				let previousDistance = 0;
				for (let document of documents) {
					commonQuery.matches(document.data);
					let currentDistance = commonQuery.getMatchProperty('distance');
					expect(currentDistance).to.be.at.least(previousDistance);
					previousDistance = currentDistance;
				}
			});
	});

	it('should support cursor options in MongoModel#find', function() {
		let model = createModel('Testings', { foo: Number, bar: Boolean, baz: Boolean });

		let records = [];
		for (let r = 0; r < 100; r++) {
			records.push({ foo: r, bar: true, baz: true });
		}

		return model.insertMulti(records)
			.then(() => model.find({}, {
				skip: 8,
				limit: 32,
				fields: [ 'foo', 'bar' ],
				total: true,
				sort: [ 'bar', '-foo' ]
			}))
			.then((documents) => {
				expect(documents.length).to.equal(32);
				expect(documents.total).to.equal(100);

				let keys = Object.keys(documents[0].data);
				expect(documents[0].data.foo).to.equal(91);
				expect(keys.length).to.equal(2);
				expect(keys[0]).to.equal('foo');
				expect(keys[1]).to.equal('bar');
			});
	});

	it('should return documents from MongoModel#findStream', function() {
		let model = createModel('Testings', { foo: Number });

		return model.insertMulti([ { foo: 1 }, { foo: 2 } ])
			.then(() => model.findStream({ foo: 2 }).intoArray())
			.then((documents) => {
				expect(documents.length).to.equal(1);
				expect(documents[0].data.foo).to.equal(2);
				expect(documents[0]).to.be.an.instanceof(MongoDocument);
			});
	});

	it('should support cursor options in MongoModel#findStream', function() {
		let model = createModel('Testings', { foo: Number, bar: Boolean, baz: Boolean });

		let records = [];
		for (let r = 0; r < 100; r++) {
			records.push({ foo: r, bar: true, baz: true });
		}

		return model.insertMulti(records)
			.then(() => model.findStream({}, {
				skip: 8,
				limit: 32,
				fields: [ 'foo', 'bar' ],
				total: true,
				sort: [ 'bar', '-foo' ]
			}).intoArray())
			.then((documents) => {
				expect(documents.length).to.equal(32);

				let keys = Object.keys(documents[0].data);
				expect(documents[0].data.foo).to.equal(91);
				expect(keys.length).to.equal(2);
				expect(keys[0]).to.equal('foo');
				expect(keys[1]).to.equal('bar');
			});
	});

	it('should handle partial documents in MongoModel#find', function() {
		let model = createModel('Testings', { foo: Number, bar: Number });

		return model.insertMulti([ { foo: 1, bar: 1 }, { foo: 2, bar: 2 } ])
			.then(() => model.find({ foo: 2 }, { fields: [ 'bar' ] }))
			.then((documents) => {
				expect(documents[0].options.isPartial).to.be.true;
				expect(documents[0].data).to.deep.equal({ bar: 2 });
				expect(documents[0].fields).to.deep.equal([ 'bar' ]);
			});
	});

	it('should handle partial documents in MongoModel#findStream', function() {
		let model = createModel('Testings', { foo: Number, bar: Number });

		return model.insertMulti([ { foo: 1, bar: 1 }, { foo: 2, bar: 2 } ])
			.then(() => model.findStream({ foo: 2 }, { fields: [ 'bar' ] }).intoArray())
			.then((documents) => {
				expect(documents[0].options.isPartial).to.be.true;
				expect(documents[0].data).to.deep.equal({ bar: 2 });
			});
	});

	it('should handle hints in MongoModel#find', function() {
		let model = createModel('Testings', {
			foo: { type: Number, index: true },
			bar: { type: Number, index: true }
		});
		return model.insertMulti([ { foo: 1, bar: 1 }, { foo: 2, bar: 2 } ])
			.then(() => model.find({ foo: 2 }, { hint: { bar: 1 } }))
			.then((documents) => {
				expect(documents.length).to.equal(1);
			});
	});

	it('should return number of matched records in MongoModel#count', function() {
		let model = createModel('Testings', { foo: Number });

		return model.insertMulti([ { foo: 1 }, { foo: 1 } ])
			.then(() => model.count({ foo: 1 }))
			.then((count) => {
				expect(count).to.equal(2);
			});
	});

	it('should remove records with MongoModel#remove', function() {
		let model = createModel('Testings', { foo: Number });

		return model.insertMulti([ { foo: 1 }, { foo: 2 } ])
			.then(() => model.remove({ foo: 1 }))
			.then(() => model.find({}))
			.then((documents) => {
				expect(documents.length).to.equal(1);
				expect(documents[0].data.foo).to.equal(2);
			});
	});

	it('should run aggregates on nested fields', function() {
		let model = createModel('Testings', {
			foo: { bar: { baz: Number } }
		});
		return model.insertMulti([
			{ foo: { bar: { baz: 1 } } },
			{ foo: { bar: { baz: 2 } } },
			{ foo: { bar: { baz: 3 } } }
		])
			.then(() => {
				return model.aggregate({}, {
					stats: {
						'foo.bar.baz': {
							count: true,
							avg: true
						}
					},
					total: true
				});
			})
			.then((result) => {
				let expected = { stats: { 'foo.bar.baz': { count: 3, avg: 2 } }, total: 3 };
				expect(result).to.deep.equal(expected);
			});
	});

	it('should run aggregates on nested array fields', function() {
		let model = createModel('Testings', {
			foo: [ {
				bar: [ {
					baz: Number
				} ]
			} ]
		});
		return model.insertMulti([
			{ foo: [ { bar: [ { baz: 1 } ] } ] },
			{ foo: [ { bar: [ { baz: 2 } ] } ] },
			{ foo: [ { bar: [ { baz: 3 } ] } ] }
		])
			.then(() => {
				return model.aggregate({}, {
					stats: {
						'foo.bar.baz': {
							count: true,
							avg: true,
							max: true,
							min: true
						}
					},
					total: true
				});
			})
			.then((result) => {
				let expected = { stats: { 'foo.bar.baz': { count: 3, avg: 2, max: 3, min: 1 } }, total: 3 };
				expect(result).to.deep.equal(expected);
			});
	});

	it('should run group aggregates on nested array fields', function() {
		let model = createModel('Testings', {
			foo: [ {
				bar: [ {
					baz: Number
				} ]
			} ],
			buz: Number
		});
		return model.insertMulti([
			{ foo: [ { bar: [ { baz: 3 } ] } ], buz: 2 },
			{ foo: [ { bar: [ { baz: 2 } ] } ], buz: 1 },
			{ foo: [ { bar: [ { baz: 3 } ] } ], buz: 3 }
		])
			.then(() => {
				return model.aggregate({}, {
					groupBy: [ { field: 'foo.bar.baz' } ],
					stats: {
						buz: {
							avg: true
						}
					},
					total: true
				});
			})
			.then((result) => {
				expect(result).to.be.an('array');
				expect(result).to.have.length(2);
				expect(result).to.deep.equal([
					{ stats: { buz: { avg: 1 } }, total: 1, key: [ 2 ] },
					{ stats: { buz: { avg: 2.5 } }, total: 2, key: [ 3 ] }
				]);
			});
	});

	it('should obey the \'only\' aggregate modifier', function() {
		let model = createModel('Testings', {
			foo: [ String ],
			buz: Number
		});
		return model.insertMulti([
			{ foo: [ 'a' ], buz: 1 },
			{ foo: [ 'b' ], buz: 1 },
			{ foo: [ 'c' ], buz: 1 },
			{ foo: [ 'a', 'b', 'c' ], buz: 1 }
		])
			.then(() => {
				return model.aggregate({}, {
					groupBy: [ {
						field: 'foo',
						only: [ 'a', 'c' ]
					} ],
					stats: {
						buz: {
							sum: 1
						}
					},
					total: true
				});
			})
			.then((result) => {
				expect(result).to.be.an('array');
				expect(result).to.have.length(2);
				expect(result).to.deep.equal([
					{ stats: { buz: { sum: 2 } }, total: 2, key: [ 'a' ] },
					{ stats: { buz: { sum: 2 } }, total: 2, key: [ 'c' ] }
				]);
			});
	});

	it('should run grouped aggregates on nested fields', function() {
		let model = createModel('Testings', {
			biz: { buz: String },
			foo: {
				bar: {
					baz: Number
				}
			}
		});
		return model.insertMulti([
			{ biz: { buz: 'red' }, foo: { bar: { baz: 1 } } },
			{ biz: { buz: 'red' }, foo: { bar: { baz: 2 } } },
			{ biz: { buz: 'blue' }, foo: { bar: { baz: 3 } } }
		])
			.then(() => {
				return model.aggregate({}, {
					groupBy: 'biz.buz',
					stats: {
						'foo.bar.baz': {
							count: true,
							avg: true
						}
					},
					total: true
				});
			})
			.then((result) => {
				let expected = [
					{
						stats: {
							'foo.bar.baz': {
								count: 1,
								avg: 3
							}
						},
						total: 1,
						key: [ 'blue' ]
					},
					{
						stats: {
							'foo.bar.baz': {
								count: 2,
								avg: 1.5
							}
						},
						total: 2,
						key: [ 'red' ]
					}
				];
				expect(result).to.deep.equal(expected);
			});
	});

	it('should run grouped and ungrouped aggregates with stats', function() {
		let model = createModel('Testings', {
			foo: String,
			bar: String,
			baz: Number,
			qux: Date
		});

		return model.insertMulti([
			{ foo: 'a', bar: 'x', baz: 1, qux: new Date('2000') },
			{ foo: 'a', bar: 'y', baz: 2, qux: new Date('2000') },
			{ foo: 'a', bar: 'y', baz: 3, qux: new Date('2010') },
			{ foo: 'b', bar: 'x', baz: 4, qux: new Date('2010') },
			{ foo: 'b', bar: 'y', baz: 5, qux: new Date('2020') },
			{ foo: 'b', bar: 'y', baz: 6, qux: new Date('2020') },
			{ foo: 'b', baz: 6 }
		])
			.then(() => {
				return model.aggregate({
					foo: 'a'
				}, {
					stats: {
						baz: { count: true, avg: true, min: true, max: true },
						qux: { min: true, max: true }
					},
					total: true
				});
			})
			.then((result) => {
				expect(result).to.deep.equal({
					stats: {
						baz: { count: 3, avg: 2, min: 1, max: 3 },
						qux: { min: new Date('2000'), max: new Date('2010') }
					},
					total: 3
				});
			})
			.then(() => {
				return model.aggregate({}, {
					groupBy: 'foo',
					total: true
				});
			})
			.then((result) => {
				let expected = [
					{ key: [ 'a' ], total: 3 },
					{ key: [ 'b' ], total: 4 }
				].sort(keySort);
				expect(result).to.deep.equal(expected);
			})
			.then(() => {
				return model.aggregateMulti({}, {
					one: {
						groupBy: [ { field: 'foo' } ]
					},
					two: {
						stats: {
							foo: { count: true },
							bar: { count: true },
							baz: { count: true, avg: true }
						}
					},
					three: {
						groupBy: 'bar',
						stats: {
							foo: { count: true, min: true, max: true }
						},
						total: true
					}
				});
			})
			.then((result) => {
				let expected = {
					one: [
						{ key: [ 'a' ] },
						{ key: [ 'b' ] }
					],
					two: {
						stats: {
							foo: { count: 7 },
							bar: { count: 6 },
							baz: { count: 7, avg: 27 / 7 }
						}
					},
					three: [ {
						key: [ null ],
						stats: {
							foo: { count: 1, min: 'b', max: 'b' }
						},
						total: 1
					}, {
						key: [ 'x' ],
						stats: {
							foo: { count: 2, min: 'a', max: 'b' }
						},
						total: 2
					}, {
						key: [ 'y' ],
						stats: {
							foo: { count: 4, min: 'a', max: 'b' }
						},
						total: 4
					} ]
				};
				expect(result).to.deep.equal(expected);
			});
	});

	it('should support grouping by boolean fields', function() {
		let model = createModel('Testings', { foo: { bar: Boolean } });
		return model.insertMulti([ { foo: { bar: true } }, { foo: { bar: true } }, { foo: { bar: false } } ])
			.then(() => model.aggregate({}, { groupBy: 'foo.bar', total: true }))
			.then((result) => {
				let expected = [ { key: [ false ], total: 1 }, { key: [ true ], total: 2 } ];
				expect(result).to.deep.equal(expected);
			});
	});

	it('should support grouping by numeric fields', function() {
		let model = createModel('Testings', { foo: { bar: Number } });
		return model.insertMulti([ { foo: { bar: 0 } }, { foo: { bar: 1 } }, { foo: { bar: 1 } } ])
			.then(() => model.aggregate({}, { groupBy: 'foo.bar', total: true }))
			.then((result) => {
				let expected = [ { key: [ 0 ], total: 1 }, { key: [ 1 ], total: 2 } ];
				expect(result).to.deep.equal(expected);
			});
	});

	it('should support sum aggregates', function() {
		let model = createModel('Testings', {
			foo: String,
			bar: Number
		});

		return model.insertMulti([
			{ foo: 'a', bar: 1 },
			{ foo: 'b', bar: 2 },
			{ foo: 'b', bar: 3 },
			{ foo: 'b', bar: 5 }
		])
			.then(() => {
				return model.aggregate({}, {
					groupBy: 'foo',
					stats: {
						bar: { sum: true }
					}
				});
			})
			.then((result) => {
				expect(result).to.deep.equal([
					{
						key: [ 'a' ],
						stats: {
							bar: { sum: 1 }
						}
					}, {
						key: [ 'b' ],
						stats: {
							bar: { sum: 10 }
						}
					}
				]);
			});
	});

	it('should support stddev aggregates', function() {
		let model = createModel('Testings', {
			foo: String,
			bar: Number
		});

		return model.insertMulti([
			{ foo: 'a', bar: 1 },
			{ foo: 'b', bar: 2 },
			{ foo: 'b', bar: 4 }
		])
			.then(() => {
				return model.aggregate({}, {
					groupBy: 'foo',
					stats: {
						bar: { stddev: true }
					}
				});
			})
			.then((result) => {
				expect(result).to.deep.equal([
					{
						key: [ 'a' ],
						stats: {
							bar: { stddev: 0 }
						}
					}, {
						key: [ 'b' ],
						stats: {
							bar: { stddev: 1 }
						}
					}
				]);
			});
	});

	it('should run aggregates with ranges', function() {
		let model = createModel('Testings', {
			foo: Number,
			bar: String,
			baz: Date
		});

		return model.insertMulti([
			{ foo: 0, baz: new Date('2000-04-04T10:10:10Z') },
			{ foo: 0, baz: new Date('2000-04-04T10:10:20Z') },
			{ foo: 1, baz: new Date('2000-02-01T00:00:00Z') },
			{ foo: 2, baz: new Date('2000-10-01T00:00:00Z') },
			{ foo: 3, baz: new Date('2001-02-01T00:00:00Z') },
			{ foo: 4, baz: new Date('2001-08-01T00:00:00Z') },
			{ foo: 5, baz: new Date('2001-11-05T00:00:00Z') },
			{ foo: 5, baz: new Date('2001-11-25T00:00:00Z') },
			{ foo: 5, baz: new Date('2007-02-25T00:00:00Z') }
		])
			.then(() => {
				return model.aggregate({}, {
					groupBy: [ {
						field: 'foo',
						ranges: [
							{ end: 1 },
							{ start: 1, end: 3 },
							{ start: 3, end: 4 },
							{ start: 4 }
						]
					} ],
					total: true
				});
			})
			.then((result) => {
				expect(result).to.deep.equal([
					{
						key: [ 0 ],
						total: 2
					}, {
						key: [ 1 ],
						total: 2
					}, {
						key: [ 2 ],
						total: 1
					}, {
						key: [ 3 ],
						total: 4
					}
				]);
			})
			.then(() => {
				return model.aggregate({}, {
					groupBy: [ {
						field: 'baz',
						ranges: [
							{ end: '2000-03-01T00:00:00Z' },
							{ start: '2000-03-01T00:00:00Z', end: '2001-10-01T00:00:00Z' },
							{ start: '2001-10-01T00:00:00Z' }
						]
					} ],
					total: true
				});
			})
			.then((result) => {
				expect(result).to.deep.equal([
					{
						key: [ 0 ],
						total: 1
					}, {
						key: [ 1 ],
						total: 5
					}, {
						key: [ 2 ],
						total: 3
					}
				]);
			})
			.then(() => {
				return model.aggregate({}, {
					groupBy: [ {
						field: 'foo',
						ranges: [ 1, 3, 4 ]
					} ],
					total: true
				});
			})
			.then((result) => {
				expect(result).to.deep.equal([
					{
						key: [ 0 ],
						total: 2
					}, {
						key: [ 1 ],
						total: 2
					}, {
						key: [ 2 ],
						total: 1
					}, {
						key: [ 3 ],
						total: 4
					}
				]);
			});
	});

	it('should run aggregates with intervals', function() {
		let model = createModel('Testings', {
			foo: Number,
			bar: String,
			baz: Date
		});

		let error;
		return model.insertMulti([
			{ foo: -6, bar: 'b', baz: new Date('2005') },
			{ foo: -5, bar: 'b', baz: new Date('2005') },
			{ foo: -4, bar: 'b', baz: new Date('2004') },
			{ foo: -3, bar: 'a', baz: new Date('2003') },
			{ foo: -2, bar: 'b', baz: new Date('2002') },
			{ foo: -1, bar: 'b', baz: new Date('2001') },
			{ foo: 0, bar: 'a', baz: new Date('2000') },
			{ foo: 1, bar: 'b', baz: new Date('2001') },
			{ foo: 2, bar: 'b', baz: new Date('2002') },
			{ foo: 3, bar: 'a', baz: new Date('2003') },
			{ foo: 4, bar: 'b', baz: new Date('2004') },
			{ foo: 5, bar: 'b', baz: new Date('2005') },
			{ foo: 5, baz: new Date('2005', '06') },
			{ foo: 6, bar: 'b', baz: new Date('2005') }
		])
			.then(() => {
				return model.aggregate({}, {
					groupBy: [ { field: 'foo', interval: 2 } ],
					total: true
				});
			})
			.then((result) => {
				expect(result).to.deep.equal([
					{ key: [ -6 ], total: 2 },
					{ key: [ -4 ], total: 2 },
					{ key: [ -2 ], total: 2 },
					{ key: [ 0 ], total: 2 },
					{ key: [ 2 ], total: 2 },
					{ key: [ 4 ], total: 3 },
					{ key: [ 6 ], total: 1 }
				].sort(keySort));
			})
			.then(() => {
				return model.aggregate({}, {
					groupBy: [ { field: 'foo', interval: 3, base: 2 } ],
					total: true
				});
			})
			.then((result) => {
				expect(result).to.deep.equal([
					{ key: [ -7 ], total: 2 },
					{ key: [ -4 ], total: 3 },
					{ key: [ -1 ], total: 3 },
					{ key: [ 2 ], total: 3 },
					{ key: [ 5 ], total: 3 }
				].sort(keySort));
			})
			.then(() => {
				return model.aggregate({}, {
					groupBy: [ { field: 'baz', interval: 'P1Y' } ],
					total: true
				})
					.catch((err) => {
						error = err;
					});
			})
			.then(() => {
				expect(error).to.be.an.instanceof(XError);
				expect(error.code).to.equal(XError.UNSUPPORTED_OPERATION);
			});
	});

	it('should run aggregates with time components', function() {
		let model = createModel('Testings', {
			foo: Number,
			bar: String,
			baz: Date
		});

		return model.insertMulti([
			{ foo: 0, baz: new Date('2000-04-04T10:10:10Z') },
			{ foo: 0, baz: new Date('2000-04-04T10:10:20Z') },
			{ foo: 1, baz: new Date('2000-02') },
			{ foo: 2, baz: new Date('2000-10') },
			{ foo: 3, baz: new Date('2001-02') },
			{ foo: 4, baz: new Date('2001-08') },
			{ foo: 5, baz: new Date('2001-11-05') },
			{ foo: 5, baz: new Date('2001-11-25') },
			{ foo: 5, baz: new Date('2007-02-25') }
		])
			.then(() => {
				return model.aggregate({}, {
					groupBy: [ { field: 'baz', timeComponent: 'year' } ],
					total: true
				});
			})
			.then((result) => {
				expect(result).to.deep.equal([
					{
						key: [ '2000-01-01T00:00:00Z' ],
						total: 4
					}, {
						key: [ '2001-01-01T00:00:00Z' ],
						total: 4
					}, {
						key: [ '2007-01-01T00:00:00Z' ],
						total: 1
					}
				]);
			})
			.then(() => {
				return model.aggregate({}, {
					groupBy: [ { field: 'baz', timeComponent: 'year', timeComponentCount: 2 } ],
					total: true
				});
			})
			.then((result) => {
				expect(result).to.deep.equal([
					{
						key: [ '2000-01-01T00:00:00Z' ],
						total: 8
					}, {
						key: [ '2006-01-01T00:00:00Z' ],
						total: 1
					}
				]);
			})
			.then(() => {
				return model.aggregate({}, {
					groupBy: [ { field: 'baz', timeComponent: 'month', timeComponentCount: 3 } ],
					total: true
				});
			})
			.then((result) => {
				expect(result).to.deep.equal([
					{
						key: [ '2000-01-01T00:00:00Z' ],
						total: 1
					}, {
						key: [ '2000-04-01T00:00:00Z' ],
						total: 2
					}, {
						key: [ '2000-10-01T00:00:00Z' ],
						total: 1
					}, {
						key: [ '2001-01-01T00:00:00Z' ],
						total: 1
					}, {
						key: [ '2001-07-01T00:00:00Z' ],
						total: 1
					}, {
						key: [ '2001-10-01T00:00:00Z' ],
						total: 2
					}, {
						key: [ '2007-01-01T00:00:00Z' ],
						total: 1
					}
				]);
			});
	});

	it('should support aggregates accross map fields', function() {
		let model = createModel('Testings', {
			orderTotal: map({}, {
				count: String
			})
		});

		return model.insertMulti([
			{ orderTotal: {
				'2014': { count: 2 }
			} },
			{ orderTotal: {
				'2014': { count: 2 }
			} },
			{ orderTotal: {
				'2014': { count: 6 }
			} }
		])
			.then(() => {
				return model.aggregate({}, {
					groupBy: 'orderTotal.2014.count',
					total: true
				});
			})
			.then((result) => {
				expect(result).to.deep.include.members([
					{
						key: [ '2' ],
						total: 2
					},
					{
						key: [ '6' ],
						total: 1
					}
				]);
			});
	});

	it('should group aggregates by multiple fields', function() {
		let model = createModel('Testings', {
			foo: String,
			bar: String,
			baz: Number
		});

		return model.insertMulti([
			{ foo: 'a', bar: 'x', baz: 1 },
			{ foo: 'a', bar: 'y', baz: 2 },
			{ foo: 'a', bar: 'y', baz: 3 },
			{ foo: 'b', bar: 'x', baz: 4 },
			{ foo: 'b', bar: 'y', baz: 5 },
			{ foo: 'b', bar: 'y', baz: 6 },
			{ foo: 'b', baz: 6 }
		])
			.then(() => {
				return model.aggregate({}, {
					groupBy: [ { field: 'foo' }, 'baz' ],
					total: true
				});
			})
			.then((result) => {
				expect(result).to.deep.equal([
					{
						key: [ 'a', 1 ],
						total: 1
					}, {
						key: [ 'a', 2 ],
						total: 1
					}, {
						key: [ 'a', 3 ],
						total: 1
					}, {
						key: [ 'b', 4 ],
						total: 1
					}, {
						key: [ 'b', 5 ],
						total: 1
					}, {
						key: [ 'b', 6 ],
						total: 2
					}
				]);
			})
			.then(() => {
				return model.aggregate({}, {
					groupBy: [
						{ field: 'foo' },
						{ field: 'baz', interval: 2, base: 1 }
					],
					total: true
				});
			})
			.then((result) => {
				expect(result).to.deep.equal([
					{
						key: [ 'a', 1 ],
						total: 2
					}, {
						key: [ 'a', 3 ],
						total: 1
					}, {
						key: [ 'b', 3 ],
						total: 1
					}, {
						key: [ 'b', 5 ],
						total: 3
					}
				]);
			});
	});

	it('should group by array fields', function() {
		let model = createModel('Testings', {
			foo: [ String ],
			bar: Number
		});

		return model.insertMulti([
			{ foo: [ 'a' ], bar: 1 },
			{ foo: [ 'a', 'b' ], bar: 2 },
			{ foo: [ 'b' ], bar: 3 }
		])
			.then(() => {
				return model.aggregate({}, {
					groupBy: [ { field: 'foo' } ],
					total: true
				});
			})
			.then((result) => {
				expect(result).to.deep.equal([
					{
						key: [ 'a' ],
						total: 2
					}, {
						key: [ 'b' ],
						total: 2
					}
				]);
			});
	});

	it('should support the limit option for aggregates', function() {
		let model = createModel('Testings', {
			foo: String,
			bar: Number
		});

		return model.insertMulti([
			{ foo: 'a', bar: 1 },
			{ foo: 'a', bar: 2 },
			{ foo: 'b', bar: 4 },
			{ foo: 'c', bar: 8 }
		])
			.then(() => {
				return model.aggregate({}, {
					groupBy: 'foo',
					total: true
				}, { limit: 2 });
			})
			.then((result) => {
				// Note: Can't test for exact matching because exact order (and contents)
				// of result is undefined here.
				expect(result.length).to.equal(2);
			});
	});

	it('should support the scanLimit option for aggregates', function() {
		let model = createModel('Testings', {
			foo: String,
			bar: Number
		});

		return model.insertMulti([
			{ foo: 'a', bar: 1 },
			{ foo: 'a', bar: 2 },
			{ foo: 'a', bar: 4 },
			{ foo: 'b', bar: 8 }
		])
			.then(() => {
				return model.aggregate(
					{
						foo: 'a'
					},
					{
						groupBy: 'foo',
						stats: {
							bar: {
								avg: true,
								count: true
							}
						},
						total: true
					},
					{
						scanLimit: 2
					}
				);
			})
			.then((result) => {
				expect(result).to.deep.equal([
					{
						key: [ 'a' ],
						total: 2,
						stats: {
							bar: {
								count: 2,
								avg: 1.5
							}
						}
					}
				]);
			});
	});

	it('#aggregateMulti should return an aggregate result even if the query doesnt match any documents', function() {
		let model = createModel('Testings', {
			foo: Number,
			bar: Boolean,
			baz: String
		});

		let query = { $nor: [ {} ] };
		let aggregateSpec = {
			a: {
				stats: { foo: { avg: true, count: true, max: true } },
				total: true
			},
			b: {
				stats: { bar: { count: true } }
			},
			c: {
				groupBy: [ { field: 'baz' } ]
			}
		};

		return model.aggregateMulti(query, aggregateSpec)
			.then((result) => {
				expect(result).to.deep.equal({
					a: { total: 0 },
					b: {},
					c: []
				});
			});
	});

	it('should allow indexed arrays inside objects', function() {
		let model = createModel('Testings', {
			credit: {
				creditCards: [ {
					suffix: {
						type: String,
						index: true
					}
				} ]
			}
		});
		return model.insertMulti([
			{
				credit: {
					creditCards: [
						{ suffix: 'asdf' }
					]
				}
			}
		])
			.then(() => {
				return model.find({
					'credit.creditCards.suffix': 'asdf'
				});
			})
			.then(([ result ]) => {
				expect(result.data.credit.creditCards[0].suffix).to.equal('asdf');
			});
	});

	// The following three tests were used to develop the timeout option, but they are sensitive to
	// the speed of the machine running them and are thus not guaranteed to produce useful results.
	// They're included in case they're needed again, but marked to be skipped so that they don't
	// intefere with the normal test run.

	it.skip('should support timeout option in MongoModel#count', function() {
		this.timeout(6000);

		let model = createModel('Testings', { foo: Boolean });

		let records = [];
		for (let i = 0; i < 50000; i++) {
			records.push({ foo: true });
		}

		return model.insertMulti(records)
		.then(() => model.count({ foo: true }, { timeout: 0.001 }))
		.then(
			() => {
				throw new Error('count should have failed');
			},
			(ex) => {
				expect(ex).to.be.an.instanceof(XError);
				expect(ex.code).to.equal(XError.TIMED_OUT);
				expect(ex.cause).to.be.an.instanceof(Error);
			}
		);
	});

	it.skip('should support timeout option in MongoModel#find', function() {
		let model = createModel('Testings', { foo: Number, bar: Boolean, baz: Boolean });

		let records = [];
		for (let r = 0; r < 10000; r++) {
			records.push({ foo: r, bar: true, baz: true });
		}

		return model.insertMulti(records)
		.then(() => model.find({}, { timeout: 0.001 }))
		.then(
			() => {
				throw new Error('find should have failed');
			},
			(ex) => {
				expect(ex).to.be.an.instanceof(XError);
				expect(ex.code).to.equal(XError.TIMED_OUT);
				expect(ex.cause).to.be.an.instanceof(	Error);
			}
		);
	});

	it.skip('should support timeout option in MongoModel#aggregate', function() {
		let model = createModel('Testings', { foo: Number, bar: Boolean, baz: Boolean });

		let records = [];
		for (let r = 0; r < 10000; r++) {
			records.push({ foo: r, bar: true, baz: true });
		}

		return model.insertMulti(records)
		.then(() => model.aggregate({}, { stats: 'foo' }, { timeout: 0.001 }))
		.then(
			() => {
				throw new Error('aggregate should have failed');
			},
			(ex) => {
				expect(ex).to.be.an.instanceof(XError);
				expect(ex.code).to.equal(XError.TIMED_OUT);
				expect(ex.cause).to.be.an.instanceof(Error);
			}
		);
	});

	describe('geoNear conversion', function() {

		it('should work with $near queries', function() {
			let model = createModel('Testings', { point: { type: 'geopoint', index: true } });
			return model.collectionPromise
				.then(() => model.insertMulti([
					{ point: [ 84, 39 ] },
					{ point: [ 84.2, 39.2 ] },
					{ point: [ 20, 88 ] }
				]))
				.then(() => model.find({
					point: {
						$near: {
							$geometry: { type: 'Point', coordinates: [ 84.1, 39.1 ] },
							$maxDistance: 100000
						}
					}
				}))
				.then((documents) => {
					expect(documents.length).to.equal(2);
				});
		});

		it('should throw with more than one $near', function() {
			let model = createModel('Testings', { point: { type: 'geopoint', index: true } });
			return model.collectionPromise
				.then(() => model.insertMulti([
					{ point: [ 84, 39 ] },
					{ point: [ 84.2, 39.2 ] },
					{ point: [ 20, 88 ] }
				]))
				.then(() => model.find({
					$and: [
						{
							point: {
								$near: {
									$geometry: { type: 'Point', coordinates: [ 84.1, 39.1 ] }
								}
							}
						}, {
							point: {
								$near: {
									$geometry: { type: 'Point', coordinates: [ 84.1, 39.1 ] }
								}
							}
						}
					]
				}))
				.then(() => {
					throw new XError(XError.INTERNAL_ERROR, 'Expected rejection');
				}, (err) => {
					expect(err.message).to.match(/can only be used once/);
				});
		});

		it('should throw without an index', function() {
			let model = createModel('Testings', { point: { type: 'geopoint' } });
			return model.collectionPromise
				.then(() => model.insertMulti([
					{ point: [ 84, 39 ] },
					{ point: [ 84.2, 39.2 ] },
					{ point: [ 20, 88 ] }
				]))
				.then(() => model.find({
					point: {
						$near: {
							$geometry: { type: 'Point', coordinates: [ 84.1, 39.1 ] },
							$maxDistance: 100000
						}
					}
				}))
				.then(() => {
					throw new XError(XError.INTERNAL_ERROR, 'Expected rejection');
				}, (err) => {
					expect(err.message).to.match(/No suitable index/);
				});
		});

		it('should throw if $near is inside $or', function() {
			let model = createModel('Testings', { point: { type: 'geopoint', index: true } });
			return model.collectionPromise
				.then(() => model.insertMulti([
					{ point: [ 84, 39 ] },
					{ point: [ 84.2, 39.2 ] },
					{ point: [ 20, 88 ] }
				]))
				.then(() => model.find({
					$or: [
						{
							point: {
								$near: {
									$geometry: { type: 'Point', coordinates: [ 84.1, 39.1 ] },
									$maxDistance: 100000
								}
							}
						},
						{
							point: { $exists: false }
						}
					]
				}))
				.then(() => {
					throw new XError(XError.INTERNAL_ERROR, 'Expected rejection');
				}, (err) => {
					expect(err.message).to.match(/can only be used/);
				});
		});

		it('should not throw if $near is inside $and', function() {
			let model = createModel('Testings', { point: { type: 'geopoint', index: true } });
			return model.collectionPromise
				.then(() => model.insertMulti([
					{ point: [ 84, 39 ] },
					{ point: [ 84.2, 39.2 ] },
					{ point: [ 20, 88 ] }
				]))
				.then(() => model.find({
					$and: [
						{
							point: {
								$near: {
									$geometry: { type: 'Point', coordinates: [ 84.1, 39.1 ] },
									$maxDistance: 100000
								}
							}
						},
						{
							point: { $exists: false }
						}
					]
				}));
		});

		it('should work with fields', function() {
			let model = createModel('Testings', { point: { type: 'geopoint', index: true }, foo: Number });
			return model.collectionPromise
				.then(() => model.insertMulti([
					{ point: [ 84, 39 ], foo: 1 },
					{ point: [ 84.2, 39.2 ], foo: 2 },
					{ point: [ 20, 88 ], foo: 3 }
				]))
				.then(() => model.find({
					point: {
						$near: {
							$geometry: { type: 'Point', coordinates: [ 84.1, 39.1 ] },
							$maxDistance: 100000
						}
					}
				}, {
					fields: [ 'foo' ]
				}))
				.then((documents) => {
					expect(documents[0].data.point).to.not.exist;
					expect(documents[0].data.foo).to.exist;
				});
		});

		it('should work with sort', function() {
			let model = createModel('Testings', { point: { type: 'geopoint', index: true }, foo: Number });
			return model.collectionPromise
				.then(() => model.insertMulti([
					{ point: [ 84, 39 ], foo: 1 },
					{ point: [ 84.2, 39.2 ], foo: 2 },
					{ point: [ 84.3, 39.3 ], foo: 3 }
				]))
				.then(() => model.find({
					point: {
						$near: {
							$geometry: { type: 'Point', coordinates: [ 84.1, 39.1 ] },
							$maxDistance: 100000
						}
					}
				}, {
					sort: [ '-foo' ]
				}))
				.then((documents) => {
					expect(documents[0].data.foo).to.equal(3);
				});
		});

	});


	describe('geoHashed indexes', function() {

		let model;
		beforeEach(function() {
			let stepConfig = { base: 0.01, multiplier: 5, stepNum: 4 };
			model = createModel('Testings', {
				brandId: { type: 'string' },
				point: {
					type: 'geopoint',
					index: {
						indexType: 'geoHashed',
						step: stepConfig
					}
				},
				multiPoint: {
					type: 'geopoint',
					index: {
						indexType: 'geoHashed',
						step: stepConfig
					}
				}
			});
			model.index({ brandId: 1, point: { indexType: 'geoHashed', step: stepConfig } });
		});

		it('should work with $near queries', function() {
			return model.collectionPromise
				.then(() => model.insertMulti([
					{ point: [ 84, 39 ] },
					{ point: [ 84.2, 39.2 ] },
					{ point: [ 20, 88 ] }
				]))
				.then(() => model.find({
					point: {
						$near: {
							$geometry: { type: 'Point', coordinates: [ 84.1, 39.1 ] },
							$maxDistance: 100000
						}
					}
				}))
				.then((documents) => {
					expect(documents.length).to.equal(2);
				});
		});

		it('should throw if $near is inside $or', function() {
			return model.collectionPromise
				.then(() => model.insertMulti([
					{ point: [ 84, 39 ] },
					{ point: [ 84.2, 39.2 ] },
					{ point: [ 20, 88 ] }
				]))
				.then(() => model.find({
					$or: [
						{
							point: {
								$near: {
									$geometry: { type: 'Point', coordinates: [ 84.1, 39.1 ] },
									$maxDistance: 100000
								}
							}
						},
						{
							point: { $exists: false }
						}
					]
				}))
				.then(() => {
					throw new XError(XError.INTERNAL_ERROR, 'Expected rejection');
				}, (err) => {
					expect(err.message).to.match(/can only be used/);
				});
		});

		it('should work with fields', function() {
			return model.collectionPromise
				.then(() => model.insertMulti([
					{ point: [ 84, 39 ], brandId: 'billy-bobs-burger-bayou' },
					{ point: [ 84.2, 39.2 ], brandId: 'billy-bobs-burger-bayou' },
					{ point: [ 20, 88 ], brandId: 'billy-bobs-burger-bayou' }
				]))
				.then(() => model.find({
					point: {
						$near: {
							$geometry: { type: 'Point', coordinates: [ 84.1, 39.1 ] },
							$maxDistance: 100000
						}
					}
				}, {
					fields: [ 'brandId' ]
				}))
				.then((documents) => {
					expect(documents.length).to.equal(2);
					expect(documents[0].data.point).to.not.exist;
					expect(documents[0].data.brandId).to.exist;
				});
		});

		it('should work with sort', function() {
			return model.collectionPromise
				.then(() => model.insertMulti([
					{ point: [ 84, 39 ], brandId: 'billy-bobs-burger-bayou' },
					{ point: [ 84.2, 39.2 ], brandId: 'billy-bobs-bacon-bayou' },
					{ point: [ 84.3, 39.3 ], brandId: 'billy-bobs-biscuit-bayou' }
				]))
				.then(() => model.find({
					point: {
						$near: {
							$geometry: { type: 'Point', coordinates: [ 84.1, 39.1 ] },
							$maxDistance: 100000
						}
					}
				}, {
					sort: [ 'brandId' ]
				}))
				.then((documents) => {
					expect(documents[0].data.brandId).to.equal('billy-bobs-bacon-bayou');
				});
		});

		it('should automatically sort by distance', function() {
			return model.collectionPromise
				.then(() => {
					return model.insertMulti([
						{ point: [ 84, 39 ], brandId: 'billy-bobs-burger-bayou' },
						{ point: [ 84.11, 39.11 ], brandId: 'billy-bobs-bacon-bayou' },
						{ point: [ 84.3, 39.3 ], brandId: 'billy-bobs-biscuit-bayou' }
					]);
				}).then(() => {
					return model.find({
						point: {
							$near: {
								$geometry: { type: 'Point', coordinates: [ 84.1, 39.1 ] },
								$maxDistance: 100000
							}
						}
					});
				}).then((documents) => {
					expect(documents[0].data.brandId).to.equal('billy-bobs-bacon-bayou');
				});
		});

<<<<<<< HEAD
		// For the same reasons as the other timout tests above, this test is
		// marked as skipped
		it.skip('should work with timeout', function() {
			let records = [];
			for (let r = 0; r < 10000; r++) {
				records.push({
					point: [ 84.1, 39.1 ],
					brandId: `brand-${r}`
				});
			}

			return model.collectionPromise
				.then(() => model.insertMulti(records))
				.then(() => model.find(
					{
=======
		it('should work with update() and upsert option', function() {
			return model.collectionPromise
				.then(() => {
					return model.update(
						{ brandId: 'billy-bobs-burger-bayou' },
						{ $set: { point: [ 84.11, 39.11 ], brandId: 'billy-bobs-burger-bayou' } },
						{ upsert: true }
					);
				}).then(() => {
					return model.find({
>>>>>>> 4f59f8ae
						point: {
							$near: {
								$geometry: { type: 'Point', coordinates: [ 84.1, 39.1 ] },
								$maxDistance: 100000
							}
						}
<<<<<<< HEAD
					},
					{ timeout: 0.001 }
				))
				.then(
					() => {
						throw new Error('find should have failed');
					},
					(ex) => {
						expect(ex).to.be.an.instanceof(XError);
						expect(ex.code).to.equal(XError.TIMED_OUT);
						expect(ex.cause).to.be.an.instanceof(Error);
					}
				);
=======
					});
				}).then((documents) => {
					expect(documents[0].data.brandId).to.equal('billy-bobs-burger-bayou');
				});
>>>>>>> 4f59f8ae
		});

	});
});<|MERGE_RESOLUTION|>--- conflicted
+++ resolved
@@ -2073,23 +2073,6 @@
 				});
 		});
 
-<<<<<<< HEAD
-		// For the same reasons as the other timout tests above, this test is
-		// marked as skipped
-		it.skip('should work with timeout', function() {
-			let records = [];
-			for (let r = 0; r < 10000; r++) {
-				records.push({
-					point: [ 84.1, 39.1 ],
-					brandId: `brand-${r}`
-				});
-			}
-
-			return model.collectionPromise
-				.then(() => model.insertMulti(records))
-				.then(() => model.find(
-					{
-=======
 		it('should work with update() and upsert option', function() {
 			return model.collectionPromise
 				.then(() => {
@@ -2100,14 +2083,39 @@
 					);
 				}).then(() => {
 					return model.find({
->>>>>>> 4f59f8ae
 						point: {
 							$near: {
 								$geometry: { type: 'Point', coordinates: [ 84.1, 39.1 ] },
 								$maxDistance: 100000
 							}
 						}
-<<<<<<< HEAD
+					});
+				}).then((documents) => {
+					expect(documents[0].data.brandId).to.equal('billy-bobs-burger-bayou');
+				});
+		});
+
+		// For the same reasons as the other timout tests above, this test is
+		// marked as skipped
+		it.skip('should work with timeout', function() {
+			let records = [];
+			for (let r = 0; r < 10000; r++) {
+				records.push({
+					point: [ 84.1, 39.1 ],
+					brandId: `brand-${r}`
+				});
+			}
+
+			return model.collectionPromise
+				.then(() => model.insertMulti(records))
+				.then(() => model.find(
+					{
+						point: {
+							$near: {
+								$geometry: { type: 'Point', coordinates: [ 84.1, 39.1 ] },
+								$maxDistance: 100000
+							}
+						}
 					},
 					{ timeout: 0.001 }
 				))
@@ -2121,12 +2129,6 @@
 						expect(ex.cause).to.be.an.instanceof(Error);
 					}
 				);
-=======
-					});
-				}).then((documents) => {
-					expect(documents[0].data.brandId).to.equal('billy-bobs-burger-bayou');
-				});
->>>>>>> 4f59f8ae
 		});
 
 	});
