const crypto = require('crypto');
const _ = require('lodash');
const pasync = require('pasync');
const XError = require('xerror');
const objtools = require('zs-objtools');
const { SchemaModel } = require('zs-unimodel');
const MongoError = require('./mongo-error');
const MongoDocument = require('./mongo-document');
const aggregateUtils = require('./utils/aggregates');
const CursorResultStream = require('./cursor-result-stream');
const bson = require('bson');
const BSON = new bson.BSONPure.BSON();

// Mapping from options we accept to the corresponding mongo option names
const mongoOptionMap = {
	w: 'w',
	writeConcern: 'w',
	wtimeout: 'wtimeout',
	writeConcernTimeout: 'wtimeout',
	j: 'j',
	journalWriteConcern: 'j',
	raw: 'raw',
	pkFactory: 'pkFactory',
	readPreference: 'readPreference',
	serializeFunctions: 'serializeFunctions',
	capped: 'capped',
	size: 'size',
	cappedSize: 'size',
	max: 'max',
	cappedDocuments: 'max',
	autoIndexId: 'autoIndexId',
	upsert: 'upsert'
};

/**
 * MongoDB model class for Unimodel.
 *
 * @class MongoModel
 * @constructor
 * @param {String} modelName
 * @param {Object} schema
 * @param {MongoDb} db
 * @param {Object} [options] - Additional options
 *   @param {Array{String}} options.keys - List of keys for the model
 *   @param {Boolean} options.allowSavingPartials - Whether to allow saving partial documents
 *   @param {Boolean} options.backgroundIndex - Whether to create indexes in background
 * @since v0.0.1
 */
class MongoModel extends SchemaModel {

	constructor(modelName, schema, db, options = {}) {
		// Initialize superclass
		super(schema, options);

		// Set class variables
		this.db = db;
		this.dbPromise = db.dbPromise;
		this.modelName = modelName;

		// Translate options
		this.options = options;
		if (!_.has(this.options, 'allowSavingPartials')) this.options.allowSavingPartials = true;

		this.keys = this.options.keys;

		// Map from our option names to mongo collection options
		this.collectionOptions = MongoModel._transformMongoOptions(options, this.db);

		// Set up the promise for returning this collection
		this.collectionPromise = new Promise((resolve, reject) => {
			this.collectionPromiseResolve = resolve;
			this.collectionPromiseReject = reject;
		});

		this._indexMapping = {};

		this._indexes = [];
		this._indexedMapFields = [];

		// Initialize the list of indexes on the collection
		// This contains elements in this format:
		// `{ spec: { age: 1, date: -1 }, options: { sparse: true } }`
		this._fillSchemaIndexes();
		// Precalculate the indexed map fields
		this._addIndexedMapFields(this._indexes);

		// Latch to prevent double-initialization
		this._startedInitializing = false;

		// Start initializing the collection
		if (this.options.initialize !== false) {
			setImmediate(() => this.initCollection());
		}
	}

	/**
	 * Transform our options into those accepted by mongo.
	 *
	 * @method _transformMongoOptions
	 * @static
	 * @param {Object} [options={}]
	 *   @param {String} options.readPreference - How to route read operations to members of a replica set.
	 *     In addition to the [normal MongoDB values](http://docs.mongodb.org/manual/reference/read-preference/),
	 *     may also be 'roundRobin', which cycles reads between primary and secondary members in the replica set.
	 * @param {MongoDb} [db] - Database instance to use for certain property checks such as `readPreference`
	 * @since v0.1.0
	 */
	static _transformMongoOptions(options, db) {
		let res = {};
		if (!options) options = {};

		for (let option in options) {
			if (option in mongoOptionMap) {
				// If a readPreference of 'roundRobin' is set, randomly choose from among the instances
				if (option === 'readPreference' && options[option] === 'roundRobin' && db) {
					let usePrimary = Math.random() * (db.numReplicas + 1) < 1;
					options[option] = (usePrimary) ? 'primaryPreferred' : 'secondaryPreferred';
				}

				res[mongoOptionMap[option]] = options[option];
			}
		}

		return res;
	}

	/**
	 * Converts a user-specified index type into a mongo-compatible index type.
	 *
	 * @method _convertIndexType
	 * @private
	 * @static
	 * @param {Mixed} indexType - User-supplied index type
	 * @param {Object} [subschema] - Subschema data for datatype (used for type hints)
	 * @return {Mixed} - Mongo index type
	 * @since v0.0.1
	 */
	static _convertIndexType(indexType, subschema) {
		const indexTypeMap = {
			'1': 1,
			'-1': -1,
			forward: 1,
			reverse: -1,
			'2dsphere': '2dsphere',
			geo: '2dsphere',
			'2d': '2d',
			geoHaystack: 'geoHaystack',
			text: 'text',
			hashed: 'hashed'
		};

		if (indexType === true) {
			// Try to autodetermine the index type
			if (subschema && (subschema.type === 'geojson' || subschema.type === 'geopoint')) {
				return '2dsphere';
			} else {
				return 1;
			}
		} else if (indexTypeMap[indexType]) {
			return indexTypeMap[indexType];
		} else {
			throw new XError(XError.INVALID_ARGUMENT, 'Invalid index type: ' + indexType);
		}
	}

	/**
	 * Executes a find using options instead of the Mongo driver's chaining.
	 *
	 * @method _findWithOptions
	 * @static
	 * @param {mongodb.Collection} collection - The mongo native driver collection
	 * @param {Object} query - The query data
	 * @param {Object} options
	 * @return {mongodb.Cursor} - Mongo native driver cursor
	 * @since v0.0.1
	 */
	static _findWithOptions(collection, query, options) {
		let cursor = collection.find(query);

		if (_.isNumber(options.skip)) {
			cursor = cursor.skip(options.skip);
		}

		if (_.isNumber(options.limit)) {
			cursor = cursor.limit(options.limit);
		}

		if (_.isObject(options.fields)) {
			let projection = {};
			for (let field of options.fields) {
				projection[field] = true;
			}
			projection._id = true;
			cursor = cursor.project(projection);
		}

		if (_.isObject(options.sort)) {
			let sortSpec = {};
			for (let field of options.sort) {
				if (field[0] === '-') {
					sortSpec[field.slice(1)] = -1;
				} else {
					sortSpec[field] = 1;
				}
			}
			cursor = cursor.sort(sortSpec);
		}

		return cursor;
	}

	/**
	 * Create hash to use when storing indexes.
	 *
	 * @method createIndexHash
	 * @static
	 * @param {Array{String}} ...fields - An array of fields to use in the hash
	 * @return {String} - The index hash
	 * @since v0.8.0
	 */
	static createIndexHash(...fields) {
		let hash = crypto.createHash('sha1');

		for (let field of fields) {
			hash.update(field);
		}

		return hash.digest('base64').replace(/[.$|^_]/g, '').slice(0, 12);
	}

	/**
	 * Create hash to use when storing map indexes.
	 *
	 * @method createMapIndexHash
	 * @static
	 * @param {Array{String}} ...fields - An array of fields to use in the hash
	 * @param {Object} options
	 * @return {String} - The map index hash
	 * @since v0.8.0
	 */
	static createMapIndexHash(...fields) {
		let hash = MongoModel.createIndexHash(...fields);
		return `_mapidx_${hash}`;
	}

	/**
	 * Add an index to this collection.
	 *
	 * @method index
	 * @chainable
	 * @param {Object} spec - A MongoDb index spec, like: `{ foo: 1, bar: '2dsphere' }`
	 * @param {Object} options - options object
	 * @return {MongoModel} - This model, for chaining
	 * @since v0.0.1
	 */
	index(spec, options = {}) {
		if (this._startedInitializing) {
			throw new XError(XError.INTERNAL_ERROR, 'Cannot add new indexes after initializing');
		}

		if (this.options.backgroundIndex) options.background = true;

		// Convert the index type values
		let entry = {
			spec: {},
			options
		};

		let mapSets = {};
		// Convert all paths inside the spec
		for (let path in spec) {
			let { specPath, specIndex, mapPath, field } = this._convertIndexSpec(path, spec[path]);

			if (!/^_mapidx_/.test(specPath)) {
				// This is a normal path don't do anything special
				entry.spec[specPath] = specIndex;
				continue;
			}

			// Add the field to the map set
			if (!mapSets[mapPath]) mapSets[mapPath] = [];
			mapSets[mapPath].push(field);
		}

		// Handle any map indexes
		if (!_.isEmpty(mapSets)) {
			if (_.size(mapSets) > 1) {
				// This will cause an NxN index
				throw new MongoError(MongoError.DB_ERROR, 'Cannot index accross maps multiple maps.');
			}
			// The the one mapSets key
			let mapPath = _.keys(mapSets)[0];

			// Concatenate all mapPath/field combinations
			for (let field of mapSets[mapPath].sort()) {
				mapPath += `^${field}`;
			}

			let specPath = MongoModel.createMapIndexHash(mapPath);
			this._indexMapping[specPath] = mapPath;

			entry.spec[specPath] = 1;
			this._addIndexedMapFields(entry);
		}

		this._indexes.push(entry);
		return this;
	}

	/**
	 * Try to find indexed map fields in the given indexes.
	 *
	 * @method _addIndexedMapFields
	 * @private
	 * @param {Object|Object[]} indexes - The index, or indexes to try adding indexed map fields from.
	 * @since v0.5.0
	 */
	_addIndexedMapFields(indexes) {
		if (!_.isArray(indexes)) indexes = [ indexes ];
		for (let index of indexes) {
			for (let field in index.spec) {
				if (/^_mapidx_/.test(field)) {
					this._indexedMapFields.push(field);
				}
			}
		}
		this._indexedMapFields = _.uniq(this._indexedMapFields);
	}

	/**
	 * Convert an index, given a path and a value
	 *
	 * @method _convertIndexSpec
	 * @private
	 * @param {String} path - Field path for this index.
	 * @param {Mixed} value - The value of this index.
	 * @param {Object} [subschema]
	 * @return {Object} A mongo index object.
	 * @since v0.5.0
	 */
	_convertIndexSpec(path, value, subschema) {
		let result = {};

		result.specIndex = MongoModel._convertIndexType(value, subschema);

		// If this is an array path, remove the array index parts
		result.specPath = path.replace(/\.\$/g, '');
		if (this.getSchema().hasParentType(path, 'map')) {
			// If this is a map, we need to make special indexes
			if (result.specIndex !== 1) {
				let msg = 'Cannot index map contents with anything but exact matches';
				throw new XError(XError.INTERNAL_ERROR, msg);
			}
			let parts = result.specPath.split('.');
			result.field = parts.pop();
			result.mapPath = parts.join('|');

			let path = `${result.mapPath}^${result.field}`;

			result.specPath = MongoModel.createMapIndexHash(path);
			this._indexMapping[result.specPath] = path;
		}

		return result;
	}

	/**
	 * Determines the list of indexes that should be on this collection based on indexes defined in the schema,
	 * and adds them to `this._indexes`.
	 * Each index is represented as an object with two properties:
	 * `{ spec: { age: 1, date: -1 }, options: { sparse: true } }`
	 *
	 * @method _fillSchemaIndexes
	 * @private
	 */
	_fillSchemaIndexes() {
		// Crawl the schema to find any indexed single fields
		this.schema.traverseSchema({
			onSubschema: (subschema, specPath/*, subschemaType*/) => {
				if (!_.isObject(subschema) || (!subschema.index && !subschema.unique)) return;

				let specIndex = subschema.index || true;
				if (!_.isObject(specIndex)) specIndex = { [specPath]: specIndex };

				let isNested = _.contains(specPath, '.');
				let paths = specPath.split('.');
				let basePath = _.initial(paths);
				for (let specKey in specIndex) {
					specIndex[specKey] = MongoModel._convertIndexType(specIndex[specKey], subschema);

					// If the path is nested, modify the index entry accordingly.
					if (isNested) {
						if (_.contains(specKey, '.')) continue;
						specIndex[`${basePath}.${specKey}`] = specIndex[specKey];
						delete specIndex[specKey];
					}
				}

				if (_.keys(specIndex)[0] !== specPath) {
					throw new XError(XError.INVALID_ARGUMENT, 'Field is not the first index.');
				}

				let options = {};
				if (subschema.sparse) options.sparse = true;
				if (subschema.unique) options.unique = true;
				if (this.options.backgroundIndex) options.background = true;

				this.index(specIndex, options);
			}
		}, {
			includePathArrays: true
		});
	}

	/**
	 * Returns all indexes on this model.
	 *
	 * @method getIndexes
	 * @return {Object[]} - Each entry is in the form:
	 *   `{ spec: { age: 1, date: -1 }, options: { sparse: true } }`
	 * @since v0.0.1
	 */
	getIndexes() {
		return this._indexes;
	}

	/**
	 * Returns all fields used for indexing map values.
	 *
	 * @method getIndexedMapFields
	 * @return {String[]} - The map fields following the following form:
	 *   `_mapidx_${map}|${path}^${field1}^${field2}...`
	 * @since v0.5.0
	 */
	getIndexedMapFields() {
		return this._indexedMapFields;
	}

	/**
	 * Get the model's keys
	 *
	 * @method getKeys
	 * @return {Array{String}}
	 * @since v0.0.1
	 */
	getKeys() {
		// Return defined and/or cached keys
		if (this.keys) return this.keys;

		let keys = [];

		// Find fields marked as keys
		this.schema.traverseSchema({
			onSubschema(subschema, path/*, subschemaType*/) {
				if (subschema.key) keys.push(path);
			}
		});

		// If no explicit keys, find the largest index
		if (_.isEmpty(keys)) {
			let indexes = this.getIndexes();

			indexes.forEach((index) => {
				let indexKeys = _.keys(index.spec);
				if (indexKeys.length > keys.length) {
					let areSimpleIndexes = _.every(index.spec, (indexValue) => {
						return (indexValue === 1 || indexValue === -1);
					});

					if (areSimpleIndexes) keys = indexKeys;
				}
			});

			keys.reverse();
		}

		// If still no keys, throw an exception
		if (_.isEmpty(keys)) throw new XError(XError.NOT_FOUND, 'No keys can be determined.');

		// Cache the computed keys
		this.keys = keys;
		return keys;
	}

	/**
	 * Creates a collection with the specified options if the collection does not exist.
	 *
	 * @method _ensureExists
	 * @private
	 * @param {Boolean} [create=true] - Whether or not to create the collection if it doesn't
	 *   exist.  This is intended to be used when this function calls itself recursively to
	 *   prevent infinite loops in the case of errors.
	 * @return {Promise} - Resolves with the mongo driver Collection object.
	 * @since v0.0.1
	 */
	_ensureExists(shouldCreate = true) {
		let db;
		return this.dbPromise
			.then((_db) => {
				db = _db;
				return new Promise((resolve, reject) => {
					db.collection(
						this.getCollectionName(),
						objtools.merge({}, this.collectionOptions, { strict: true }),
						(err, collection) => {
							if (err) return reject(MongoError.fromMongoError(err));

							resolve(collection);
						}
					);
				});
			})
			.catch((err) => {
				if (/does not exist/.test(err.message) && shouldCreate) {
					// Collection doesn't yet exist.  Create it.
					return new Promise((resolve, reject) => {
						db.createCollection(
							this.getCollectionName(),
							objtools.merge({}, this.collectionOptions, { strict: true }),
							(err, collection) => {
								if (err) return reject(MongoError.fromMongoError(err));

								resolve(collection);
							}
						);
					});
				}

				throw err;
			})
			.catch((err) => {
				if (/already exists/.test(err.message) && shouldCreate) {
					return this._ensureExists(false);
				}

				throw err;
			});
	}

	/**
	 * Internal function to create all indexes on a collection.
	 *
<<<<<<< HEAD
	 * @method ensureIndices
	 * @public
=======
	 * @method _ensureIndexes
	 * @private
>>>>>>> c2e2b01b
	 * @param {mongodb.Collection} collection - The Mongo native driver collection
	 * @return {Promise} - Resolve with collection or rejects with XError
	 * @since v0.0.1
	 */
<<<<<<< HEAD
	ensureIndices(collection) {
		return pasync.eachSeries(this.getIndices(), (indexInfo) => {
=======
	_ensureIndexes(collection) {
		return pasync.eachSeries(this.getIndexes(), (indexInfo) => {
>>>>>>> c2e2b01b
			return new Promise((resolve, reject) => {
				collection.createIndex(indexInfo.spec, indexInfo.options, (err) => {
					if (err) return reject(MongoError.fromMongoError(err));
					resolve();
				});
			});
		})
		.then(() => {
			return collection.indexes();
		})
		.then((indexes) => {
			this.indexes = indexes;
			return collection;
		});
	}

	/**
	 * Initializes the Mongo collection.  This normally happens automatically on construction
	 * unless the `initialize` option was set to false.
	 *
	 * @method initCollection
	 * @return {Promise{mongodb.MongoCollection}} - Returns this.collection
	 * @since v0.0.1
	 */
	initCollection() {
		if (this._startedInitializing) return this.collectionPromise;
		this._startedInitializing = true;

		return this._ensureExists()
<<<<<<< HEAD
			.then((collection) => {
				// default to automatively create indexes
				if (this.db.options.autoCreateIndex) return this.ensureIndices(collection);
=======
			.then((_collection) => collection = _collection)
			.then((collection) => this._ensureIndexes(collection))
			.then((collection) => collection.indexes())
			.then((indexes) => {
				this.indexes = indexes;
>>>>>>> c2e2b01b
				return collection;
			})
			.then(this.collectionPromiseResolve)
			.catch((err) => {
				this.collectionPromiseReject(err);
				this.db.emit(
					'error',
					new XError(XError.DB_ERROR, 'Error initializing collection ' + this.getCollectionName(), err)
				);
			})
			.catch(pasync.abort)
			.then(() => this.collectionPromise);
	}

	/**
	 * Get model name
	 *
	 * @method getName
	 * @return {String}
	 * @since v0.0.1
	 */
	getName() {
		return this.modelName;
	}

	/**
	 * Get collection name, which is the camelCase variant of `modelName`.
	 *
	 * @method getCollectionName
	 * @return {String}
	 * @since v0.2.0
	 */
	getCollectionName() {
		return _.camelCase(this.getName());
	}

	/**
	 * Create a MongoDocument
	 *
	 * @method _createExisting
	 * @private
	 * @param {Object} data
	 * @param {Object} options
	 * @return {MongoDocument}
	 * @since v0.0.1
	 */
	create(data = {}, options = {}) {
		return new MongoDocument(this, data, options);
	}

	/**
	 * Create a MongoDocument that represents an existing document in the database.
	 * The data block given must include an _id field.
	 *
	 * @method _createExisting
	 * @private
	 * @param {Object} data
	 * @param {Object} options
	 * @return {MongoDocument}
	 * @since v0.0.1
	 */
	_createExisting(data = {}, options = {}) {
		options.isExisting = true;
		return this.create(data, options);
	}

	/**
	 * Find records in database
	 *
	 * @method find
	 * @param {commonQuery.Query} query - Query for records to find
	 * @param {Object} [options={}] - Mongo options
	 * @return {Array{MongoDocument}} - List of result documents
	 * @since v0.0.1
	 */
	find(query, options = {}) {
		let isPartial = !!options.fields;

		// Transform the query according to the schema
		query = this.normalizeQuery(query);

		let cursor;
		return this.collectionPromise
			.then((collection) => MongoModel._findWithOptions(collection, query.getData(), options))
			.then((mongoCursor) => {
				cursor = mongoCursor;
				return cursor.toArray();
			})
			.then((results) => {
				return _.map(results, (data) => this._createExisting(data, { isPartial }));
			})
			.then((results) => {
				if (options.total) {
					return cursor.count()
						.then((total) => {
							results.total = total;
							return results;
						});
				}

				return results;
			});
	}

	/**
	 * Find records in database
	 *
	 * @method findStream
	 * @param {commonQuery.Query} query - Query for records to find
	 * @param {Object} [options={}] - Mongo options
	 * @return {CursorResultStream} - List of result documents
	 * @since v0.0.1
	 */
	findStream(query, options = {}) {
		let isPartial = !!options.fields;

		// Transform the query according to the schema
		query = this.normalizeQuery(query);

		// Run the query, streaming the results
		let stream = new CursorResultStream(this, null, { isPartial });
		this.collectionPromise
			.then((collection) => {
				let cursor = MongoModel._findWithOptions(collection, query.getData(), options);
				stream.setCursor(cursor);
			}, (err) => {
				stream.emit('error', err);
			})
			.catch(pasync.abort);
		return stream;
	}

	/**
	 * Insert record into the database
	 *
	 * @method insert
	 * @param {Object} data - Data to insert
	 * @param {Object} [options={}] - Mongo options
	 * @return {MongoDocument} - Result document
	 * @since v0.0.1
	 */
	insert(data, options = {}) {
		return this.insertMulti([ data ], options)
			.then((results) => results[0]);
	}

	/**
	 * Insert records into the database
	 *
	 * @method insertMulti
	 * @param {Array{Object}} datas - Array of data to insert
	 * @param {Object} [options={}] - Mongo options
	 * @return {Array{MongoDocument}} - List of result documents
	 * @since v0.0.1
	 */
	insertMulti(datas, options = {}) {
		// Transform the mongo options
		let mongoOptions = MongoModel._transformMongoOptions(options, this.db);

		// Normalize the data according to the schema
		for (let data of datas) {
			this.schema.normalize(data, options);
			this.normalizeDocumentIndexedMapValues(data);
		}

		// Insert the documents
		return this.collectionPromise
			.then((collection) => {
				return collection.insertMany(datas, mongoOptions);
			})
			.then((result) => {
				if (
					!result ||
					!result.result ||
					!result.result.ok ||
					result.result.n !== datas.length ||
					!result.ops ||
					result.ops.length !== datas.length
				) {
					throw new MongoError(XError.DB_ERROR, 'Unexpected insert result', { result: result.result });
				}
				return _.map(result.ops, (data) => this._createExisting(data));
			}, (err) => {
				throw MongoError.fromMongoError(err);
			});
	}

	/**
	 * Count records in database
	 *
	 * @method count
	 * @param {commonQuery.Query} query - Query for record(s) to remove
	 * @param {Object} [options={}] - Mongo options
	 * @return {Number} - The number of matched records
	 * @since v0.0.1
	 */
	count(query, options = {}) {
		// Transform the mongo options
		let mongoOptions = MongoModel._transformMongoOptions(options, this.db);

		// Transform the query according to the schema
		query = this.normalizeQuery(query);

		return this.collectionPromise
			.then((collection) => collection.count(query.getData(), mongoOptions));
	}

	/**
	 * Perform multiple aggregates on the database
	 *
	 * @method aggregateMulti
	 * @param {commonQuery.Query} query - Query for records on which to perform the aggregates
	 * @param {Object{Object}|Object{commonQuery.Aggregate}} aggregates - Table of aggregate queries,
	 *   where the key is the user-defined name of the aggregate, and the value is a commonQuery aggregate
	 * @param {Object} [options={}] - Mongo options
	 *   @param {Number} [options.scanLimit] - Maximum number of results passing the filter stage that
	 *     are scanned to aggregate.
	 * @return {Promise{Array{Object}}} - Resolves to table of aggregate results, in the commonQuery syntax
	 * @since v0.1.0
	 */
	aggregateMulti(query, aggregates, options = {}) {
		// Transform the query and aggregates according to the schema
		query = this.normalizeQuery(query);
		for (let key in aggregates) {
			aggregates[key] = this.normalizeAggregate(aggregates[key]);
		}

		let pipelines = aggregateUtils.createAggregatePipelines(this.schema, query, aggregates, options);

		return this.collectionPromise
			.then((collection) => {
				let results = pipelines.map((pipelineData) => {
					return collection.aggregate(pipelineData.pipeline, options).toArray()
						.catch((err) => { throw MongoError.fromMongoError(err); })
						.then((results) => {
							pipelineData.results = results;
							return pipelineData;
						});
				});

				return Promise.all(results)
					.then((pipelines) => {
						return aggregateUtils.createAggregateResult(this.schema, pipelines, aggregates);
					});
			});
	}

	/**
	 * Remove records from database
	 *
	 * @method remove
	 * @param {commonQuery.Query} query - Query for records to remove
	 * @param {Object} [options={}] - Mongo options
	 * @return {Object} - The response from the mongo command
	 * @since v0.0.1
	 */
	remove(query, options = {}) {
		// Transform the mongo options
		let mongoOptions = MongoModel._transformMongoOptions(options, this.db);

		// Transform the query according to the schema
		query = this.normalizeQuery(query);

		return this.collectionPromise
			.then((collection) => collection.remove(query.getData(), mongoOptions));
	}

	/**
	 * Update records in database
	 *
	 * @method update
	 * @param {commonQuery.Query} query - Query for records to update
	 * @param {commonQuery.Update} update - Update query
	 * @param {Object} [options={}] - Mongo options
	 * @return {Promise} - Resolves with the number of documents updated, or rejects with XError
	 * @since v0.0.1
	 */
	update(query, update, options = {}) {
		// Transform the mongo options
		let mongoOptions = MongoModel._transformMongoOptions(options, this.db);
		let updateOptions = _.pick(options, [ 'skipFields' ]);

		// Transform the query and update according to the schema
		update = this.normalizeUpdate(update);

		// Check if this is accessing a field inside a map
		let updateFields = update.getUpdatedFields();
		let isUpdatingMap = false;
		for (let field of updateFields) {
			if (this.getSchema().hasParentType(field, 'map')) {
				isUpdatingMap = true;
				break;
			}
		}
		if (!isUpdatingMap) {
			// We can run a normal update on this, since it's not touching map data
			query = this.normalizeQuery(query);
			return this.collectionPromise
				.then((collection) => collection.update(query.getData(), update.getData(), mongoOptions))
				.then((result) => result.result.nModified);
		} else {
			// We need to rebuild map data, so run this as a streaming, in memory save
			let numUpdated = 0;
			return this.findStream(query, mongoOptions).each((doc) => {
				update.apply(doc.getData(), updateOptions);
				return doc.save()
					.then(() => numUpdated++);
			}).intoPromise()
				.then(() => numUpdated);
		}
	}

	/**
	 * Updates all documents matching a given query if they exist, and otherwise creates one.
	 *
	 * @method upsert
	 * @param {commonQuery.Query} query - Query for records to update
	 * @param {commonQuery.Update} update - Update query
	 * @param {Object} [options={}] - Mongo options
	 * @return {Promise} - Resolves with the number of documents updated, or rejects with XError
	 * @since v0.5.0
	 */
	upsert(query, update, options = {}) {
		options.upsert = true;
		return this.update(query, update, options);
	}

	/**
	 * Normalizes and validates the query that is passed in.
	 *
	 * @method normalizeQuery
	 * @param {Query|Object} query - Query to normalize.
	 * @param {Object} [options] - Additional options to pass to the common-query normalizer.
	 * @return {Query} - The query object after normalization.
	 * @since v0.5.0
	 */
	normalizeQuery(query, options) {
		query = super.normalizeQuery(query, options);

		// Try to normalize fields in the query
		this._normalizeQueryMapFields(query.getData());

		return query;
	}

	/**
	 * Normalize query data map fields in place.
	 *
	 * @method _normalizeMapFieldQuery
	 * @param {Object} data - Raw query data to normalize.
	 * @since v0.5.0
	 */
	_normalizeQueryMapFields(data) {
		let mapPath = null;
		let mapFields = [];
		// Try to get map fields out of the data obejct
		for (let key in data) {
			if (key[0] === '$') {
				if (key === '$and' || key === '$or' || key === '$nor') {
					// Recurse on array entries
					for (let subdata of data[key]) {
						this._normalizeQueryMapFields(subdata);
					}
				}
				continue;
			}

			let hasParentMap;
			try {
				hasParentMap = this.getSchema().hasParentType(key, 'map');
			} catch (e) {
				hasParentMap = false;
			}
			if (!hasParentMap) { continue; }

			let pathComponents = key.split('.');
			let keyField = pathComponents.pop();
			let keyMapPath = pathComponents.join('.');

			if (mapPath === null) {
				mapPath = keyMapPath;
			} else if (mapPath !== keyMapPath) {
				// We can't do any indexing across multiple maps/keys
				return;
			}
			// Push the field
			mapFields.push(keyField);
		}

		// If no mapFields, then there's nothing to try to optimize
		if (mapFields.length === 0) return;

		mapFields.sort();

		// Ensure all fields contain only valid operators
		let validOperators;
		if (mapFields.length === 1) {
			validOperators = [ '$eq', '$lte', '$lt', '$gte', '$gt' ];
		} else {
			validOperators = [ '$eq' ];
		}

		for (let field of mapFields) {
			let fieldValue = data[field];
			if (_.isPlainObject(fieldValue)) {
				let foundInvalid = false;
				for (let operator in fieldValue) {
					if (!_.contains(validOperators, operator)) {
						foundInvalid = true;
						break;
					}
				}

				// Found an invalid operator, just do table scan
				if (foundInvalid) return;
			}
		}

		// Get contracted map path (with keys extracted, and the start of the specPath for the map)
		let { specPath, keys } = this._getContractedMapPath(mapPath);
		if (!keys.length) return;

		// Append fields we want to the specPath
		for (let mapField of mapFields) {
			specPath += `^${mapField}`;
		}

		let hash = MongoModel.createMapIndexHash(specPath);
		this._indexMapping[hash] = specPath;

		specPath = hash;

		// Ensure the map we're lookg for is actually indexed
		let foundIndex = false;
		for (let index of this.getIndexes()) {
			let indexSpecPaths = _.keys(index.spec);

			if (indexSpecPaths.length !== 1) continue;

			if (indexSpecPaths[0] === specPath) {
				foundIndex = true;
				break;
			}
		}

		// This map path isn't indexed
		if (!foundIndex) return;

		if (mapFields.length === 1) {
			// This is a single map field. Extra operators are allowed
			let [ mapField ] = mapFields;
			let field = `${mapPath}.${mapField}`;
			let fieldValue = data[field];
			if (_.isPlainObject(fieldValue) && fieldValue.$eq !== undefined) {
				// Collapse $eq
				fieldValue = fieldValue.$eq;
			}
			if (_.isPlainObject(fieldValue)) {
				// Handle $lte/$lt/$gte/$gt
				let loOp, loVal, hiOp, hiVal;
				if (fieldValue.$lt || fieldValue.$lte) {
					hiOp = (fieldValue.$lte) ? '$lte' : '$lt';
					hiVal = BSON.serialize(keys.concat([ fieldValue[hiOp] ]));
				}
				if (fieldValue.$gt || fieldValue.$gte) {
					loOp = (fieldValue.$gte) ? '$gte' : '$gt';
					loVal = BSON.serialize(keys.concat([ fieldValue[loOp] ]));
				}

				// Something weird is happening. Bomb out!
				if (loOp === undefined && hiOp === undefined) return;

				if (loOp === undefined) {
					loOp = '$gte';
					loVal = BSON.serialize(keys);
					loVal[0] = hiVal[0];
				} else if (hiOp === undefined) {
					hiOp = '$lt';
					hiVal = BSON.serialize(keys);
					hiVal[0] = loVal[0];
					// Need to add one bit to the hiVal buffer
					let i = hiVal.length - 2;
					while (i > 0 && hiVal[i] >= 127) {
						hiVal[i] = 0;
						i -= 1;
					}
					if (i < 0) {
						// This hsould never happen. BSON value is already maxed out.
						// Quit out, since something bigger is happening.
						return;
					}
					hiVal[i] += 1;
				}
				// Add the range match against the indexed map
				data[specPath] = {
					[loOp]: loVal.toString(),
					[hiOp]: hiVal.toString()
				};

			} else {
				// Add the exact match against the indexed map
				keys.push(fieldValue);
				data[specPath] = BSON.serialize(keys).toString();

			}
			// Delete field, since we are converting into an indexed map value
			delete data[field];

		} else {
			// Only exact matches are possible
			for (let mapField of mapFields) {
				let field = `${mapPath}.${mapField}`;
				let fieldValue = data[field];
				// Delete fields, since we are collapsing them into one indexed map value
				delete data[field];
				if (_.isPlainObject(fieldValue)) {
					// Collapse $eq
					fieldValue = fieldValue.$eq;
				}
				keys.push(fieldValue);
			}
			// Add the value to the indexed map
			data[specPath] = BSON.serialize(keys).toString();
		}
	}

	/**
	 * Contract the given path into a field value into a specPath and keys.
	 * NOTE: this method is memoized, so traversals only need to happen once per thread.
	 *
	 * @method _getContractedMapPath
	 * @private
	 * @param {String} path - Full map field path.
	 * @return {Object} With properties `specPath` and `keys`.
	 * @since v0.5.0
	 */
	_getContractedMapPath(path) {
		if (!this.__memoizedGetContractedMapPath) {
			this.__memoizedGetContractedMapPath = {};
		} else if (this.__memoizedGetContractedMapPath[path]) {
			return objtools.deepCopy(this.__memoizedGetContractedMapPath[path]);
		}

		let components = path.split('.');
		let specPath = '';
		let subpath = '';
		let keys = [];
		while (components.length > 0) {
			let component = components.shift();
			specPath = ((specPath) ? `${specPath}.` : '') + component;
			subpath = ((subpath) ? `${subpath}.` : '') + component;
			let subschema = this.getSchema().getSubschemaData(subpath);
			if (!subschema) { return { specPath: '', keys: [] }; }
			if (subschema.type === 'map') {
				keys.push(components.shift());
				subpath += '.$';
			}
		}
		specPath = specPath.replace('.', '|');

		let ret = { specPath, keys };
		this.__memoizedGetContractedMapPath[path] = ret;
		return objtools.deepCopy(ret);
	}

	/**
	 * Expand subsection of raw data into a "map field" object, containing an `expandedPath` and `keys`
	 * properties.
	 *
	 * @method _getExpandedMapPaths
	 * @private
	 * @param {Object} data - Current view of the normalized data.
	 * @param {String} path - Visited path in the normalized data.
	 * @param {String[]} components - Path components we still need to visit.
	 * @return {Object} With properties `expandedPath` (path to get a field value) and
	 *   `keys` (map keys found along this path).
	 * @since v0.5.0
	 */
	_getExpandedMapPaths(data, path, components) {
		let component = components[0];
		let subcomponents = components.slice(1);

		let subdata = data[component];
		let subpath = ((path) ? `${path}.` : '') + component;
		let subschema = this.getSchema().getSubschemaData(subpath);
		if (!subdata || !subschema) { return []; }
		let expandedPaths = [];
		if (subcomponents.length) {
			if (subschema.type === 'map') {
				for (let key in subdata) {
					let childExpandedPaths = this._getExpandedMapPaths(subdata[key], `${subpath}.$`, subcomponents);
					for (let { expandedPath, keys } of childExpandedPaths) {
						expandedPaths.push({
							expandedPath: `${component}.${key}.${expandedPath}`,
							keys: [ key ].concat(keys)
						});
					}
				}
			} else {
				let childExpandedPaths = this._getExpandedMapPaths(subdata, subpath, subcomponents);
				for (let { expandedPath, keys } of childExpandedPaths) {
					expandedPaths.push({
						expandedPath: `${component}.${expandedPath}`,
						keys
					});
				}
			}
		} else {
			if (subschema.type === 'map') {
				// Add all the new map fields!
				for (let key in subdata) {
					expandedPaths.push({
						expandedPath: `${component}.${key}`,
						keys: [ key ]
					});
				}
			} else {
				expandedPaths.push({
					expandedPath: `${component}`,
					keys: []
				});
			}
		}
		return expandedPaths;
	}

	/**
	 * Normalize the data inside indexed map fields,
	 * which get converted to arrays of stringified BSON data.
	 *
	 * @method normalizeDocumentIndexedMapValues
	 * @param {Object} data - The raw docuemnt data to normalize.
	 * @since v0.5.0
	 */
	normalizeDocumentIndexedMapValues(data) {
		let indexedMapFields = this.getIndexedMapFields();

		for (let indexedMapField of indexedMapFields) {
			let mapField = this._indexMapping[indexedMapField];

			// Split on field identifier
			let [ mapPath, ...mapFields ] = mapField.split('^');
			let components = mapPath.split('|');
			let expandedPaths = this._getExpandedMapPaths(data, '', components);

			for (let { expandedPath, keys } of expandedPaths) {
				let indexData = objtools.deepCopy(keys);
				let allFound = true;

				//TODO: support sparse indexes, and non-field indexes
				for (let field of mapFields) {
					let fieldPath = (expandedPath ? `${expandedPath}.` : '') + field;
					let value = objtools.getPath(data, fieldPath);
					if (_.isUndefined(value) || _.isNull(value)) {
						allFound = false;
						break;
					}
					indexData.push(value);
				}

				if (allFound) {
					// Add the bson indexed field to data
					if (!data[indexedMapField]) { data[indexedMapField] = []; }
					data[indexedMapField].push(BSON.serialize(indexData).toString());
				}
			}
		}
	}
}

module.exports = MongoModel;<|MERGE_RESOLUTION|>--- conflicted
+++ resolved
@@ -540,24 +540,14 @@
 	/**
 	 * Internal function to create all indexes on a collection.
 	 *
-<<<<<<< HEAD
-	 * @method ensureIndices
+	 * @method ensureIndexes
 	 * @public
-=======
-	 * @method _ensureIndexes
-	 * @private
->>>>>>> c2e2b01b
 	 * @param {mongodb.Collection} collection - The Mongo native driver collection
 	 * @return {Promise} - Resolve with collection or rejects with XError
 	 * @since v0.0.1
 	 */
-<<<<<<< HEAD
-	ensureIndices(collection) {
-		return pasync.eachSeries(this.getIndices(), (indexInfo) => {
-=======
-	_ensureIndexes(collection) {
+	ensureIndexes(collection) {
 		return pasync.eachSeries(this.getIndexes(), (indexInfo) => {
->>>>>>> c2e2b01b
 			return new Promise((resolve, reject) => {
 				collection.createIndex(indexInfo.spec, indexInfo.options, (err) => {
 					if (err) return reject(MongoError.fromMongoError(err));
@@ -587,17 +577,9 @@
 		this._startedInitializing = true;
 
 		return this._ensureExists()
-<<<<<<< HEAD
 			.then((collection) => {
 				// default to automatively create indexes
-				if (this.db.options.autoCreateIndex) return this.ensureIndices(collection);
-=======
-			.then((_collection) => collection = _collection)
-			.then((collection) => this._ensureIndexes(collection))
-			.then((collection) => collection.indexes())
-			.then((indexes) => {
-				this.indexes = indexes;
->>>>>>> c2e2b01b
+				if (this.db.options.autoCreateIndex) return this.ensureIndexes(collection);
 				return collection;
 			})
 			.then(this.collectionPromiseResolve)
