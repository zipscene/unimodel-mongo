const crypto = require('crypto');
const _ = require('lodash');
const pasync = require('pasync');
const XError = require('xerror');
const objtools = require('zs-objtools');
const { SchemaModel } = require('zs-unimodel');
const MongoError = require('./mongo-error');
const MongoDocument = require('./mongo-document');
const aggregateUtils = require('./utils/aggregates');
const CursorResultStream = require('./cursor-result-stream');
const bson = require('bson');
const BSON = new bson.BSONPure.BSON();

// Mapping from options we accept to the corresponding mongo option names
const mongoOptionMap = {
	w: 'w',
	writeConcern: 'w',
	wtimeout: 'wtimeout',
	writeConcernTimeout: 'wtimeout',
	j: 'j',
	journalWriteConcern: 'j',
	raw: 'raw',
	pkFactory: 'pkFactory',
	readPreference: 'readPreference',
	serializeFunctions: 'serializeFunctions',
	capped: 'capped',
	size: 'size',
	cappedSize: 'size',
	max: 'max',
	cappedDocuments: 'max',
	autoIndexId: 'autoIndexId',
	upsert: 'upsert'
};

/**
 * MongoDB model class for Unimodel.
 *
 * @class MongoModel
 * @constructor
 * @param {String} modelName
 * @param {Object} schema
 * @param {MongoDb} db
 * @param {Object} [options] - Additional options
 *   @param {Array{String}} options.keys - List of keys for the model
 *   @param {Boolean} options.allowSavingPartials - Whether to allow saving partial documents
 *   @parram {Boolean} options.autoCreateIndex - Whether to automatically create indexes
 * @since v0.0.1
 */
class MongoModel extends SchemaModel {

	constructor(modelName, schema, db, options = {}) {
		// Initialize superclass
		super(schema, options);

		// Set class variables
		this.db = db;
		this.dbPromise = db.dbPromise;
		this.modelName = modelName;

		// Translate options
		this.options = options;
		if (!_.has(this.options, 'allowSavingPartials')) this.options.allowSavingPartials = true;

		this.keys = this.options.keys;

		// Map from our option names to mongo collection options
		this.collectionOptions = MongoModel._transformMongoOptions(options, this.db);

		// Set up the promise for returning this collection
		this.collectionPromise = new Promise((resolve, reject) => {
			this.collectionPromiseResolve = resolve;
			this.collectionPromiseReject = reject;
		});

		this._indexMapping = {};

		this._indices = [];
		this._indexedMapFields = [];

		// Initialize the list of indices on the collection
		// This contains elements in this format:
		// `{ spec: { age: 1, date: -1 }, options: { sparse: true } }`
		this._fillSchemaIndices();
		// Precalculate the indexed map fields
		this._addIndexedMapFields(this._indices);

		// Latch to prevent double-initialization
		this._startedInitializing = false;

		// Start initializing the collection
		if (this.options.initialize !== false) {
			setImmediate(() => this.initCollection());
		}
	}

	/**
	 * Transform our options into those accepted by mongo.
	 *
	 * @method _transformMongoOptions
	 * @static
	 * @param {Object} [options={}]
	 *   @param {String} options.readPreference - How to route read operations to members of a replica set.
	 *     In addition to the [normal MongoDB values](http://docs.mongodb.org/manual/reference/read-preference/),
	 *     may also be 'roundRobin', which cycles reads between primary and secondary members in the replica set.
	 * @param {MongoDb} [db] - Database instance to use for certain property checks such as `readPreference`
	 * @since v0.1.0
	 */
	static _transformMongoOptions(options, db) {
		let res = {};
		if (!options) options = {};

		for (let option in options) {
			if (option in mongoOptionMap) {
				// If a readPreference of 'roundRobin' is set, randomly choose from among the instances
				if (option === 'readPreference' && options[option] === 'roundRobin' && db) {
					let usePrimary = Math.random() * (db.numReplicas + 1) < 1;
					options[option] = (usePrimary) ? 'primaryPreferred' : 'secondaryPreferred';
				}

				res[mongoOptionMap[option]] = options[option];
			}
		}

		return res;
	}

	/**
	 * Converts a user-specified index type into a mongo-compatible index type.
	 *
	 * @method _convertIndexType
	 * @private
	 * @static
	 * @param {Mixed} indexType - User-supplied index type
	 * @param {Object} [subschema] - Subschema data for datatype (used for type hints)
	 * @return {Mixed} - Mongo index type
	 * @since v0.0.1
	 */
	static _convertIndexType(indexType, subschema) {
		const indexTypeMap = {
			'1': 1,
			'-1': -1,
			forward: 1,
			reverse: -1,
			'2dsphere': '2dsphere',
			geo: '2dsphere',
			'2d': '2d',
			geoHaystack: 'geoHaystack',
			text: 'text',
			hashed: 'hashed'
		};

		if (indexType === true) {
			// Try to autodetermine the index type
			if (subschema && (subschema.type === 'geojson' || subschema.type === 'geopoint')) {
				return '2dsphere';
			} else {
				return 1;
			}
		} else if (indexTypeMap[indexType]) {
			return indexTypeMap[indexType];
		} else {
			throw new XError(XError.INVALID_ARGUMENT, 'Invalid index type: ' + indexType);
		}
	}

	/**
	 * Executes a find using options instead of the Mongo driver's chaining.
	 *
	 * @method _findWithOptions
	 * @static
	 * @param {mongodb.Collection} collection - The mongo native driver collection
	 * @param {Object} query - The query data
	 * @param {Object} options
	 * @return {mongodb.Cursor} - Mongo native driver cursor
	 * @since v0.0.1
	 */
	static _findWithOptions(collection, query, options) {
		let cursor = collection.find(query);

		if (_.isNumber(options.skip)) {
			cursor = cursor.skip(options.skip);
		}

		if (_.isNumber(options.limit)) {
			cursor = cursor.limit(options.limit);
		}

		if (_.isObject(options.fields)) {
			let projection = {};
			for (let field of options.fields) {
				projection[field] = true;
			}
			projection._id = true;
			cursor = cursor.project(projection);
		}

		if (_.isObject(options.sort)) {
			let sortSpec = {};
			for (let field of options.sort) {
				if (field[0] === '-') {
					sortSpec[field.slice(1)] = -1;
				} else {
					sortSpec[field] = 1;
				}
			}
			cursor = cursor.sort(sortSpec);
		}

		return cursor;
	}

	/**
	 * Create hash to use when storing indexes.
	 *
	 * @method createIndexHash
	 * @static
	 * @param {Array{String}} ...fields - An array of fields to use in the hash
	 * @return {String} - The index hash
	 * @since v0.8.0
	 */
	static createIndexHash(...fields) {
		let hash = crypto.createHash('sha1');

		for (let field of fields) {
			hash.update(field);
		}

		return hash.digest('base64').replace(/[.$|^_]/g, '').slice(0, 12);
	}

	/**
	 * Create hash to use when storing map indexes.
	 *
	 * @method createMapIndexHash
	 * @static
	 * @param {Array{String}} ...fields - An array of fields to use in the hash
	 * @param {Object} options
	 * @return {String} - The map index hash
	 * @since v0.8.0
	 */
	static createMapIndexHash(...fields) {
		let hash = MongoModel.createIndexHash(...fields);
		return `_mapidx_${hash}`;
	}

	/**
	 * Add an index to this collection.
	 *
	 * @method index
	 * @chainable
	 * @param {Object} spec - A MongoDb index spec, like: `{ foo: 1, bar: '2dsphere' }`
	 * @param {Object} options - options object
	 *   @param {Boolean} options.background - create index in background if set to true
	 * @return {MongoModel} - This model, for chaining
	 */
	index(spec, options = {}) {
		if (this._startedInitializing) {
			throw new XError(XError.INTERNAL_ERROR, 'Cannot add new indexes after initializing');
		}

		// Convert the index type values
		let entry = {
			spec: {},
			options
		};

		let mapSets = {};
		// Convert all paths inside the spec
		for (let path in spec) {
			let { specPath, specIndex, mapPath, field } = this._convertIndexSpec(path, spec[path]);

			if (!/^_mapidx_/.test(specPath)) {
				// This is a normal path don't do anything special
				entry.spec[specPath] = specIndex;
				continue;
			}

			// Add the field to the map set
			if (!mapSets[mapPath]) mapSets[mapPath] = [];
			mapSets[mapPath].push(field);
		}

		// Handle any map indices
		if (!_.isEmpty(mapSets)) {
			if (_.size(mapSets) > 1) {
				// This will cause an NxN index
				throw new MongoError(MongoError.DB_ERROR, 'Cannot index accross maps multiple maps.');
			}
			// The the one mapSets key
			let mapPath = _.keys(mapSets)[0];

			// Concatenate all mapPath/field combinations
			for (let field of mapSets[mapPath].sort()) {
				mapPath += `^${field}`;
			}

			let specPath = MongoModel.createMapIndexHash(mapPath);
			this._indexMapping[specPath] = mapPath;

			entry.spec[specPath] = 1;
			this._addIndexedMapFields(entry);
		}

		this._indices.push(entry);
		return this;
	}

	/**
	 * Try to find indexed map fields in the given indices.
	 *
	 * @method _addIndexedMapFields
	 * @private
	 * @param {Object|Object[]} indices - The index, or indices to try adding indexed map fields from.
	 * @since v0.5.0
	 */
	_addIndexedMapFields(indices) {
		if (!_.isArray(indices)) indices = [ indices ];
		for (let index of indices) {
			for (let field in index.spec) {
				if (/^_mapidx_/.test(field)) {
					this._indexedMapFields.push(field);
				}
			}
		}
		this._indexedMapFields = _.uniq(this._indexedMapFields);
	}

	/**
	 * Convert an index, given a path and a value
	 *
	 * @method _convertIndexSpec
	 * @private
	 * @param {String} path - Field path for this index.
	 * @param {Mixed} value - The value of this index.
	 * @param {Object} [subschema]
	 * @return {Object} A mongo index object.
	 * @since v0.5.0
	 */
	_convertIndexSpec(path, value, subschema) {
		let result = {};

		result.specIndex = MongoModel._convertIndexType(value, subschema);

		// If this is an array path, remove the array index parts
		result.specPath = path.replace(/\.\$/g, '');
		if (this.getSchema().hasParentType(path, 'map')) {
			// If this is a map, we need to make special indexes
			if (result.specIndex !== 1) {
				let msg = 'Cannot index map contents with anything but exact matches';
				throw new XError(XError.INTERNAL_ERROR, msg);
			}
			let parts = result.specPath.split('.');
			result.field = parts.pop();
			result.mapPath = parts.join('|');

			let path = `${result.mapPath}^${result.field}`;

			result.specPath = MongoModel.createMapIndexHash(path);
			this._indexMapping[result.specPath] = path;
		}

		return result;
	}

	/**
	 * Determines the list of indices that should be on this collection based on indices defined in the schema,
	 * and adds them to `this._indices`.
	 * Each index is represented as an object with two properties:
	 * `{ spec: { age: 1, date: -1 }, options: { sparse: true } }`
	 *
	 * @method _fillSchemaIndices
	 * @private
	 */
	_fillSchemaIndices() {
		// Crawl the schema to find any indexed single fields
		this.schema.traverseSchema({
			onSubschema: (subschema, specPath/*, subschemaType*/) => {
				if (!_.isObject(subschema) || (!subschema.index && !subschema.unique)) return;

				let specIndex = subschema.index || true;
				if (!_.isObject(specIndex)) specIndex = { [specPath]: specIndex };

				let isNested = _.contains(specPath, '.');
				let paths = specPath.split('.');
				let basePath = _.initial(paths);
				for (let specKey in specIndex) {
					specIndex[specKey] = MongoModel._convertIndexType(specIndex[specKey], subschema);

					// If the path is nested, modify the index entry accordingly.
					if (isNested) {
						if (_.contains(specKey, '.')) continue;
						specIndex[`${basePath}.${specKey}`] = specIndex[specKey];
						delete specIndex[specKey];
					}
				}

				if (_.keys(specIndex)[0] !== specPath) {
					throw new XError(XError.INVALID_ARGUMENT, 'Field is not the first index.');
				}

<<<<<<< HEAD
				if (subschema.sparse) indexEntry.options.sparse = true;
				if (subschema.unique) indexEntry.options.unique = true;
				if (subschema.backgroundIndex) indexEntry.options.background = true;
=======
				let options = {};
				if (subschema.sparse) options.sparse = true;
				if (subschema.unique) options.unique = true;
>>>>>>> a5186e0d

				this.index(specIndex, options);
			}
		}, {
			includePathArrays: true
		});
	}

	/**
	 * Returns all indices on this model.
	 *
	 * @method getIndices
	 * @return {Object[]} - Each entry is in the form:
	 *   `{ spec: { age: 1, date: -1 }, options: { sparse: true } }`
	 * @since v0.0.1
	 */
	getIndices() {
		return this._indices;
	}

	/**
	 * Returns all fields used for indexing map values.
	 *
	 * @method getIndexedMapFields
	 * @return {String[]} - The map fields following the following form:
	 *   `_mapidx_${map}|${path}^${field1}^${field2}...`
	 * @since v0.5.0
	 */
	getIndexedMapFields() {
		return this._indexedMapFields;
	}

	/**
	 * Get the model's keys
	 *
	 * @method getKeys
	 * @return {Array{String}}
	 * @since v0.0.1
	 */
	getKeys() {
		// Return defined and/or cached keys
		if (this.keys) return this.keys;

		let keys = [];

		// Find fields marked as keys
		this.schema.traverseSchema({
			onSubschema(subschema, path/*, subschemaType*/) {
				if (subschema.key) keys.push(path);
			}
		});

		// If no explicit keys, find the largest index
		if (_.isEmpty(keys)) {
			let indices = this.getIndices();

			indices.forEach((index) => {
				let indexKeys = _.keys(index.spec);
				if (indexKeys.length > keys.length) {
					let areSimpleIndices = _.every(index.spec, (indexValue) => {
						return (indexValue === 1 || indexValue === -1);
					});

					if (areSimpleIndices) keys = indexKeys;
				}
			});

			keys.reverse();
		}

		// If still no keys, throw an exception
		if (_.isEmpty(keys)) throw new XError(XError.NOT_FOUND, 'No keys can be determined.');

		// Cache the computed keys
		this.keys = keys;
		return keys;
	}

	/**
	 * Creates a collection with the specified options if the collection does not exist.
	 *
	 * @method _ensureExists
	 * @private
	 * @param {Boolean} [create=true] - Whether or not to create the collection if it doesn't
	 *   exist.  This is intended to be used when this function calls itself recursively to
	 *   prevent infinite loops in the case of errors.
	 * @return {Promise} - Resolves with the mongo driver Collection object.
	 * @since v0.0.1
	 */
	_ensureExists(shouldCreate = true) {
		let db;
		return this.dbPromise
			.then((_db) => {
				db = _db;
				return new Promise((resolve, reject) => {
					db.collection(
						this.getCollectionName(),
						objtools.merge({}, this.collectionOptions, { strict: true }),
						(err, collection) => {
							if (err) return reject(MongoError.fromMongoError(err));

							resolve(collection);
						}
					);
				});
			})
			.catch((err) => {
				if (/does not exist/.test(err.message) && shouldCreate) {
					// Collection doesn't yet exist.  Create it.
					return new Promise((resolve, reject) => {
						db.createCollection(
							this.getCollectionName(),
							objtools.merge({}, this.collectionOptions, { strict: true }),
							(err, collection) => {
								if (err) return reject(MongoError.fromMongoError(err));

								resolve(collection);
							}
						);
					});
				}

				throw err;
			})
			.catch((err) => {
				if (/already exists/.test(err.message) && shouldCreate) {
					return this._ensureExists(false);
				}

				throw err;
			});
	}

	/**
	 * Internal function to create all indices on a collection.
	 *
	 * @method ensureIndices
	 * @public
	 * @param {mongodb.Collection} collection - The Mongo native driver collection
	 * @return {Promise} - Resolve with collection or rejects with XError
	 * @since v0.0.1
	 */
	ensureIndices(collection) {
		return pasync.eachSeries(this.getIndices(), (indexInfo) => {
			return new Promise((resolve, reject) => {
				collection.createIndex(indexInfo.spec, indexInfo.options, (err) => {
					if (err) return reject(MongoError.fromMongoError(err));
					resolve();
				});
			});
		})
		.then(() => {
			return collection.indexes();
		})
		.then((indexes) => {
			this.indexes = indexes;
			return collection;
		});
	}

	/**
	 * Initializes the Mongo collection.  This normally happens automatically on construction
	 * unless the `initialize` option was set to false.
	 *
	 * @method initCollection
	 * @return {Promise{mongodb.MongoCollection}} - Returns this.collection
	 * @since v0.0.1
	 */
	initCollection() {
		if (this._startedInitializing) return this.collectionPromise;
		this._startedInitializing = true;

		return this._ensureExists()
			.then((collection) => {
				// default to automatively create indexes
				if (this.options.autoCreateIndex !== false) return this.ensureIndices(collection);
				return collection;
			})
			.then(this.collectionPromiseResolve)
			.catch((err) => {
				this.collectionPromiseReject(err);
				this.db.emit(
					'error',
					new XError(XError.DB_ERROR, 'Error initializing collection ' + this.getCollectionName(), err)
				);
			})
			.catch(pasync.abort)
			.then(() => this.collectionPromise);
	}

	/**
	 * Get model name
	 *
	 * @method getName
	 * @return {String}
	 * @since v0.0.1
	 */
	getName() {
		return this.modelName;
	}

	/**
	 * Get collection name, which is the camelCase variant of `modelName`.
	 *
	 * @method getCollectionName
	 * @return {String}
	 * @since v0.2.0
	 */
	getCollectionName() {
		return _.camelCase(this.getName());
	}

	/**
	 * Create a MongoDocument
	 *
	 * @method _createExisting
	 * @private
	 * @param {Object} data
	 * @param {Object} options
	 * @return {MongoDocument}
	 * @since v0.0.1
	 */
	create(data = {}, options = {}) {
		return new MongoDocument(this, data, options);
	}

	/**
	 * Create a MongoDocument that represents an existing document in the database.
	 * The data block given must include an _id field.
	 *
	 * @method _createExisting
	 * @private
	 * @param {Object} data
	 * @param {Object} options
	 * @return {MongoDocument}
	 * @since v0.0.1
	 */
	_createExisting(data = {}, options = {}) {
		options.isExisting = true;
		return this.create(data, options);
	}

	/**
	 * Find records in database
	 *
	 * @method find
	 * @param {commonQuery.Query} query - Query for records to find
	 * @param {Object} [options={}] - Mongo options
	 * @return {Array{MongoDocument}} - List of result documents
	 * @since v0.0.1
	 */
	find(query, options = {}) {
		let isPartial = !!options.fields;

		// Transform the query according to the schema
		query = this.normalizeQuery(query);

		let cursor;
		return this.collectionPromise
			.then((collection) => MongoModel._findWithOptions(collection, query.getData(), options))
			.then((mongoCursor) => {
				cursor = mongoCursor;
				return cursor.toArray();
			})
			.then((results) => {
				return _.map(results, (data) => this._createExisting(data, { isPartial }));
			})
			.then((results) => {
				if (options.total) {
					return cursor.count()
						.then((total) => {
							results.total = total;
							return results;
						});
				}

				return results;
			});
	}

	/**
	 * Find records in database
	 *
	 * @method findStream
	 * @param {commonQuery.Query} query - Query for records to find
	 * @param {Object} [options={}] - Mongo options
	 * @return {CursorResultStream} - List of result documents
	 * @since v0.0.1
	 */
	findStream(query, options = {}) {
		let isPartial = !!options.fields;

		// Transform the query according to the schema
		query = this.normalizeQuery(query);

		// Run the query, streaming the results
		let stream = new CursorResultStream(this, null, { isPartial });
		this.collectionPromise
			.then((collection) => {
				let cursor = MongoModel._findWithOptions(collection, query.getData(), options);
				stream.setCursor(cursor);
			}, (err) => {
				stream.emit('error', err);
			})
			.catch(pasync.abort);
		return stream;
	}

	/**
	 * Insert record into the database
	 *
	 * @method insert
	 * @param {Object} data - Data to insert
	 * @param {Object} [options={}] - Mongo options
	 * @return {MongoDocument} - Result document
	 * @since v0.0.1
	 */
	insert(data, options = {}) {
		return this.insertMulti([ data ], options)
			.then((results) => results[0]);
	}

	/**
	 * Insert records into the database
	 *
	 * @method insertMulti
	 * @param {Array{Object}} datas - Array of data to insert
	 * @param {Object} [options={}] - Mongo options
	 * @return {Array{MongoDocument}} - List of result documents
	 * @since v0.0.1
	 */
	insertMulti(datas, options = {}) {
		// Transform the mongo options
		let mongoOptions = MongoModel._transformMongoOptions(options, this.db);

		// Normalize the data according to the schema
		for (let data of datas) {
			this.schema.normalize(data, options);
			this.normalizeDocumentIndexedMapValues(data);
		}

		// Insert the documents
		return this.collectionPromise
			.then((collection) => {
				return collection.insertMany(datas, mongoOptions);
			})
			.then((result) => {
				if (
					!result ||
					!result.result ||
					!result.result.ok ||
					result.result.n !== datas.length ||
					!result.ops ||
					result.ops.length !== datas.length
				) {
					throw new MongoError(XError.DB_ERROR, 'Unexpected insert result', { result: result.result });
				}
				return _.map(result.ops, (data) => this._createExisting(data));
			}, (err) => {
				throw MongoError.fromMongoError(err);
			});
	}

	/**
	 * Count records in database
	 *
	 * @method count
	 * @param {commonQuery.Query} query - Query for record(s) to remove
	 * @param {Object} [options={}] - Mongo options
	 * @return {Number} - The number of matched records
	 * @since v0.0.1
	 */
	count(query, options = {}) {
		// Transform the mongo options
		let mongoOptions = MongoModel._transformMongoOptions(options, this.db);

		// Transform the query according to the schema
		query = this.normalizeQuery(query);

		return this.collectionPromise
			.then((collection) => collection.count(query.getData(), mongoOptions));
	}

	/**
	 * Perform multiple aggregates on the database
	 *
	 * @method aggregateMulti
	 * @param {commonQuery.Query} query - Query for records on which to perform the aggregates
	 * @param {Object{Object}|Object{commonQuery.Aggregate}} aggregates - Table of aggregate queries,
	 *   where the key is the user-defined name of the aggregate, and the value is a commonQuery aggregate
	 * @param {Object} [options={}] - Mongo options
	 *   @param {Number} [options.scanLimit] - Maximum number of results passing the filter stage that
	 *     are scanned to aggregate.
	 * @return {Promise{Array{Object}}} - Resolves to table of aggregate results, in the commonQuery syntax
	 * @since v0.1.0
	 */
	aggregateMulti(query, aggregates, options = {}) {
		// Transform the query and aggregates according to the schema
		query = this.normalizeQuery(query);
		for (let key in aggregates) {
			aggregates[key] = this.normalizeAggregate(aggregates[key]);
		}

		let pipelines = aggregateUtils.createAggregatePipelines(this.schema, query, aggregates, options);

		return this.collectionPromise
			.then((collection) => {
				let results = pipelines.map((pipelineData) => {
					return collection.aggregate(pipelineData.pipeline, options).toArray()
						.catch((err) => { throw MongoError.fromMongoError(err); })
						.then((results) => {
							pipelineData.results = results;
							return pipelineData;
						});
				});

				return Promise.all(results)
					.then((pipelines) => {
						return aggregateUtils.createAggregateResult(this.schema, pipelines, aggregates);
					});
			});
	}

	/**
	 * Remove records from database
	 *
	 * @method remove
	 * @param {commonQuery.Query} query - Query for records to remove
	 * @param {Object} [options={}] - Mongo options
	 * @return {Object} - The response from the mongo command
	 * @since v0.0.1
	 */
	remove(query, options = {}) {
		// Transform the mongo options
		let mongoOptions = MongoModel._transformMongoOptions(options, this.db);

		// Transform the query according to the schema
		query = this.normalizeQuery(query);

		return this.collectionPromise
			.then((collection) => collection.remove(query.getData(), mongoOptions));
	}

	/**
	 * Update records in database
	 *
	 * @method update
	 * @param {commonQuery.Query} query - Query for records to update
	 * @param {commonQuery.Update} update - Update query
	 * @param {Object} [options={}] - Mongo options
	 * @return {Promise} - Resolves with the number of documents updated, or rejects with XError
	 * @since v0.0.1
	 */
	update(query, update, options = {}) {
		// Transform the mongo options
		let mongoOptions = MongoModel._transformMongoOptions(options, this.db);
		let updateOptions = _.pick(options, [ 'skipFields' ]);

		// Transform the query and update according to the schema
		update = this.normalizeUpdate(update);

		// Check if this is accessing a field inside a map
		let updateFields = update.getUpdatedFields();
		let isUpdatingMap = false;
		for (let field of updateFields) {
			if (this.getSchema().hasParentType(field, 'map')) {
				isUpdatingMap = true;
				break;
			}
		}
		if (!isUpdatingMap) {
			// We can run a normal update on this, since it's not touching map data
			query = this.normalizeQuery(query);
			return this.collectionPromise
				.then((collection) => collection.update(query.getData(), update.getData(), mongoOptions))
				.then((result) => result.result.nModified);
		} else {
			// We need to rebuild map data, so run this as a streaming, in memory save
			let numUpdated = 0;
			return this.findStream(query, mongoOptions).each((doc) => {
				update.apply(doc.getData(), updateOptions);
				return doc.save()
					.then(() => numUpdated++);
			}).intoPromise()
				.then(() => numUpdated);
		}
	}

	/**
	 * Updates all documents matching a given query if they exist, and otherwise creates one.
	 *
	 * @method upsert
	 * @param {commonQuery.Query} query - Query for records to update
	 * @param {commonQuery.Update} update - Update query
	 * @param {Object} [options={}] - Mongo options
	 * @return {Promise} - Resolves with the number of documents updated, or rejects with XError
	 * @since v0.5.0
	 */
	upsert(query, update, options = {}) {
		options.upsert = true;
		return this.update(query, update, options);
	}

	/**
	 * Normalizes and validates the query that is passed in.
	 *
	 * @method normalizeQuery
	 * @param {Query|Object} query - Query to normalize.
	 * @param {Object} [options] - Additional options to pass to the common-query normalizer.
	 * @return {Query} - The query object after normalization.
	 * @since v0.5.0
	 */
	normalizeQuery(query, options) {
		query = super.normalizeQuery(query, options);

		// Try to normalize fields in the query
		this._normalizeQueryMapFields(query.getData());

		return query;
	}

	/**
	 * Normalize query data map fields in place.
	 *
	 * @method _normalizeMapFieldQuery
	 * @param {Object} data - Raw query data to normalize.
	 * @since v0.5.0
	 */
	_normalizeQueryMapFields(data) {
		let mapPath = null;
		let mapFields = [];
		// Try to get map fields out of the data obejct
		for (let key in data) {
			if (key[0] === '$') {
				if (key === '$and' || key === '$or' || key === '$nor') {
					// Recurse on array entries
					for (let subdata of data[key]) {
						this._normalizeQueryMapFields(subdata);
					}
				}
				continue;
			}

			let hasParentMap;
			try {
				hasParentMap = this.getSchema().hasParentType(key, 'map');
			} catch (e) {
				hasParentMap = false;
			}
			if (!hasParentMap) { continue; }

			let pathComponents = key.split('.');
			let keyField = pathComponents.pop();
			let keyMapPath = pathComponents.join('.');

			if (mapPath === null) {
				mapPath = keyMapPath;
			} else if (mapPath !== keyMapPath) {
				// We can't do any indexing across multiple maps/keys
				return;
			}
			// Push the field
			mapFields.push(keyField);
		}

		// If no mapFields, then there's nothing to try to optimize
		if (mapFields.length === 0) return;

		mapFields.sort();

		// Ensure all fields contain only valid operators
		let validOperators;
		if (mapFields.length === 1) {
			validOperators = [ '$eq', '$lte', '$lt', '$gte', '$gt' ];
		} else {
			validOperators = [ '$eq' ];
		}

		for (let field of mapFields) {
			let fieldValue = data[field];
			if (_.isPlainObject(fieldValue)) {
				let foundInvalid = false;
				for (let operator in fieldValue) {
					if (!_.contains(validOperators, operator)) {
						foundInvalid = true;
						break;
					}
				}

				// Found an invalid operator, just do table scan
				if (foundInvalid) return;
			}
		}

		// Get contracted map path (with keys extracted, and the start of the specPath for the map)
		let { specPath, keys } = this._getContractedMapPath(mapPath);
		if (!keys.length) return;

		// Append fields we want to the specPath
		for (let mapField of mapFields) {
			specPath += `^${mapField}`;
		}

		let hash = MongoModel.createMapIndexHash(specPath);
		this._indexMapping[hash] = specPath;

		specPath = hash;

		// Ensure the map we're lookg for is actually indexed
		let foundIndex = false;
		for (let index of this.getIndices()) {
			let indexSpecPaths = _.keys(index.spec);

			if (indexSpecPaths.length !== 1) continue;

			if (indexSpecPaths[0] === specPath) {
				foundIndex = true;
				break;
			}
		}

		// This map path isn't indexed
		if (!foundIndex) return;

		if (mapFields.length === 1) {
			// This is a single map field. Extra operators are allowed
			let [ mapField ] = mapFields;
			let field = `${mapPath}.${mapField}`;
			let fieldValue = data[field];
			if (_.isPlainObject(fieldValue) && fieldValue.$eq !== undefined) {
				// Collapse $eq
				fieldValue = fieldValue.$eq;
			}
			if (_.isPlainObject(fieldValue)) {
				// Handle $lte/$lt/$gte/$gt
				let loOp, loVal, hiOp, hiVal;
				if (fieldValue.$lt || fieldValue.$lte) {
					hiOp = (fieldValue.$lte) ? '$lte' : '$lt';
					hiVal = BSON.serialize(keys.concat([ fieldValue[hiOp] ]));
				}
				if (fieldValue.$gt || fieldValue.$gte) {
					loOp = (fieldValue.$gte) ? '$gte' : '$gt';
					loVal = BSON.serialize(keys.concat([ fieldValue[loOp] ]));
				}

				// Something weird is happening. Bomb out!
				if (loOp === undefined && hiOp === undefined) return;

				if (loOp === undefined) {
					loOp = '$gte';
					loVal = BSON.serialize(keys);
					loVal[0] = hiVal[0];
				} else if (hiOp === undefined) {
					hiOp = '$lt';
					hiVal = BSON.serialize(keys);
					hiVal[0] = loVal[0];
					// Need to add one bit to the hiVal buffer
					let i = hiVal.length - 2;
					while (i > 0 && hiVal[i] >= 127) {
						hiVal[i] = 0;
						i -= 1;
					}
					if (i < 0) {
						// This hsould never happen. BSON value is already maxed out.
						// Quit out, since something bigger is happening.
						return;
					}
					hiVal[i] += 1;
				}
				// Add the range match against the indexed map
				data[specPath] = {
					[loOp]: loVal.toString(),
					[hiOp]: hiVal.toString()
				};

			} else {
				// Add the exact match against the indexed map
				keys.push(fieldValue);
				data[specPath] = BSON.serialize(keys).toString();

			}
			// Delete field, since we are converting into an indexed map value
			delete data[field];

		} else {
			// Only exact matches are possible
			for (let mapField of mapFields) {
				let field = `${mapPath}.${mapField}`;
				let fieldValue = data[field];
				// Delete fields, since we are collapsing them into one indexed map value
				delete data[field];
				if (_.isPlainObject(fieldValue)) {
					// Collapse $eq
					fieldValue = fieldValue.$eq;
				}
				keys.push(fieldValue);
			}
			// Add the value to the indexed map
			data[specPath] = BSON.serialize(keys).toString();
		}
	}

	/**
	 * Contract the given path into a field value into a specPath and keys.
	 * NOTE: this method is memoized, so traversals only need to happen once per thread.
	 *
	 * @method _getContractedMapPath
	 * @private
	 * @param {String} path - Full map field path.
	 * @return {Object} With properties `specPath` and `keys`.
	 * @since v0.5.0
	 */
	_getContractedMapPath(path) {
		if (!this.__memoizedGetContractedMapPath) {
			this.__memoizedGetContractedMapPath = {};
		} else if (this.__memoizedGetContractedMapPath[path]) {
			return objtools.deepCopy(this.__memoizedGetContractedMapPath[path]);
		}

		let components = path.split('.');
		let specPath = '';
		let subpath = '';
		let keys = [];
		while (components.length > 0) {
			let component = components.shift();
			specPath = ((specPath) ? `${specPath}.` : '') + component;
			subpath = ((subpath) ? `${subpath}.` : '') + component;
			let subschema = this.getSchema().getSubschemaData(subpath);
			if (!subschema) { return { specPath: '', keys: [] }; }
			if (subschema.type === 'map') {
				keys.push(components.shift());
				subpath += '.$';
			}
		}
		specPath = specPath.replace('.', '|');

		let ret = { specPath, keys };
		this.__memoizedGetContractedMapPath[path] = ret;
		return objtools.deepCopy(ret);
	}

	/**
	 * Expand subsection of raw data into a "map field" object, containing an `expandedPath` and `keys`
	 * properties.
	 *
	 * @method _getExpandedMapPaths
	 * @private
	 * @param {Object} data - Current view of the normalized data.
	 * @param {String} path - Visited path in the normalized data.
	 * @param {String[]} components - Path components we still need to visit.
	 * @return {Object} With properties `expandedPath` (path to get a field value) and
	 *   `keys` (map keys found along this path).
	 * @since v0.5.0
	 */
	_getExpandedMapPaths(data, path, components) {
		let component = components[0];
		let subcomponents = components.slice(1);

		let subdata = data[component];
		let subpath = ((path) ? `${path}.` : '') + component;
		let subschema = this.getSchema().getSubschemaData(subpath);
		if (!subdata || !subschema) { return []; }
		let expandedPaths = [];
		if (subcomponents.length) {
			if (subschema.type === 'map') {
				for (let key in subdata) {
					let childExpandedPaths = this._getExpandedMapPaths(subdata[key], `${subpath}.$`, subcomponents);
					for (let { expandedPath, keys } of childExpandedPaths) {
						expandedPaths.push({
							expandedPath: `${component}.${key}.${expandedPath}`,
							keys: [ key ].concat(keys)
						});
					}
				}
			} else {
				let childExpandedPaths = this._getExpandedMapPaths(subdata, subpath, subcomponents);
				for (let { expandedPath, keys } of childExpandedPaths) {
					expandedPaths.push({
						expandedPath: `${component}.${expandedPath}`,
						keys
					});
				}
			}
		} else {
			if (subschema.type === 'map') {
				// Add all the new map fields!
				for (let key in subdata) {
					expandedPaths.push({
						expandedPath: `${component}.${key}`,
						keys: [ key ]
					});
				}
			} else {
				expandedPaths.push({
					expandedPath: `${component}`,
					keys: []
				});
			}
		}
		return expandedPaths;
	}

	/**
	 * Normalize the data inside indexed map fields,
	 * which get converted to arrays of stringified BSON data.
	 *
	 * @method normalizeDocumentIndexedMapValues
	 * @param {Object} data - The raw docuemnt data to normalize.
	 * @since v0.5.0
	 */
	normalizeDocumentIndexedMapValues(data) {
		let indexedMapFields = this.getIndexedMapFields();

		for (let indexedMapField of indexedMapFields) {
			let mapField = this._indexMapping[indexedMapField];

			// Split on field identifier
			let [ mapPath, ...mapFields ] = mapField.split('^');
			let components = mapPath.split('|');
			let expandedPaths = this._getExpandedMapPaths(data, '', components);

			for (let { expandedPath, keys } of expandedPaths) {
				let indexData = objtools.deepCopy(keys);
				let allFound = true;

				//TODO: support sparse indexes, and non-field indexes
				for (let field of mapFields) {
					let fieldPath = (expandedPath ? `${expandedPath}.` : '') + field;
					let value = objtools.getPath(data, fieldPath);
					if (_.isUndefined(value) || _.isNull(value)) {
						allFound = false;
						break;
					}
					indexData.push(value);
				}

				if (allFound) {
					// Add the bson indexed field to data
					if (!data[indexedMapField]) { data[indexedMapField] = []; }
					data[indexedMapField].push(BSON.serialize(indexData).toString());
				}
			}
		}
	}
}

module.exports = MongoModel;<|MERGE_RESOLUTION|>--- conflicted
+++ resolved
@@ -252,6 +252,7 @@
 	 * @param {Object} options - options object
 	 *   @param {Boolean} options.background - create index in background if set to true
 	 * @return {MongoModel} - This model, for chaining
+	 * @since v0.0.1
 	 */
 	index(spec, options = {}) {
 		if (this._startedInitializing) {
@@ -398,15 +399,10 @@
 					throw new XError(XError.INVALID_ARGUMENT, 'Field is not the first index.');
 				}
 
-<<<<<<< HEAD
-				if (subschema.sparse) indexEntry.options.sparse = true;
-				if (subschema.unique) indexEntry.options.unique = true;
-				if (subschema.backgroundIndex) indexEntry.options.background = true;
-=======
 				let options = {};
 				if (subschema.sparse) options.sparse = true;
 				if (subschema.unique) options.unique = true;
->>>>>>> a5186e0d
+				if (subschema.backgroundIndex) options.background = true;
 
 				this.index(specIndex, options);
 			}
